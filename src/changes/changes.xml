<?xml version='1.0'?>
<!--
  Licensed to the Apache Software Foundation (ASF) under one or more
  contributor license agreements.  See the NOTICE file distributed with
  this work for additional information regarding copyright ownership.
  The ASF licenses this file to You under the Apache License, Version 2.0
  (the "License"); you may not use this file except in compliance with
  the License.  You may obtain a copy of the License at

      http://www.apache.org/licenses/LICENSE-2.0

  Unless required by applicable law or agreed to in writing, software
  distributed under the License is distributed on an "AS IS" BASIS,
  WITHOUT WARRANTIES OR CONDITIONS OF ANY KIND, either express or implied.
  See the License for the specific language governing permissions and
  limitations under the License.
-->

<!--
This file is also used by the maven-changes-plugin to generate the release notes.
Useful ways of finding items to add to this file are:

1.  Add items when you fix a bug or add a feature (this makes the
release process easy :-).

2.  Do a JIRA search for tickets closed since the previous release.

3.  Use the report generated by the maven-changelog-plugin to see all
SVN commits. TBA how to use this with SVN.

To generate the release notes from this file:

mvn changes:announcement-generate -Prelease-notes [-Dchanges.version=nn]
then tweak the formatting if necessary
and commit

The <action> type attribute can be add,update,fix,remove.

    Please list action attributes in the following order:
    issue - required
    type - required
    the rest are optional; order not important

    having the issue number first makes it easier to read the XML outline
-->
<document xmlns="http://maven.apache.org/changes/1.0.0"
          xmlns:xsi="http://www.w3.org/2001/XMLSchema-instance"
          xsi:schemaLocation="http://maven.apache.org/changes/1.0.0 http://maven.apache.org/xsd/changes-1.0.0.xsd">
  <properties>
    <title>Changes in Apache Creadur RAT</title>
    <author email="dev@creadur.apache.org">Apache Creadur RAT developers</author>
  </properties>

  <body>
    <release version="0.15-SNAPSHOT" date="xxxx-yy-zz" description="Current SNAPSHOT - release to be done">
      <action issue="RAT-305" type="fix" dev="pottlinger" due-to="dependabot">
        TODO: collect all dependabot updates for release 0.15.
      </action>
<<<<<<< HEAD
      <action issue="RAT-309" type="fix" dev="pottlinger" due-to="Michael Osipov">
        Site builds could not be generated properly due to API changes: solution was to upgrade Maven Reporting API to 3.1.1 and use details of Maven Reporting Implementation 3.2.0 in RAT's Mojo hierarchy.
      </action>
      <action issue="RAT-309" type="fix" dev="pottlinger">
        Updated internal data structures from deprecated ArrayStack to JDK's ArrayDeque.
=======
      <action issue="RAT-310" type="update" dev="pottlinger">
        Fix deprecation warnings in tests. Use hamcrest's annotations instead of ones from JUnit.
>>>>>>> 15daebea
      </action>
      <action issue="RAT-307" type="fix" dev="pottlinger" due-to="dependabot">
        Update to focal (Ubuntu 20.04) on Travis to circumvent build errors and be able to use more modern JDK versions. Deprecate openJDK8 build with focal as it is not supported on Travis.
      </action>
    </release>

    <release version="0.14" date="2022-05-28" description="This release contains dependency updates, bugfixes and many improvements apart from infrastructure updates at ASF.">
      <action issue="RAT-290" type="fix" dev="pottlinger" due-to="dependabot">
        Update maven-jxr-plugin from 2.5 to 3.2.0.
      </action>
      <action issue="RAT-290" type="fix" dev="pottlinger" due-to="dependabot">
        Update maven-antrun-plugin from 3.0.0 to 3.1.1.
      </action>
      <action issue="RAT-290" type="fix" dev="pottlinger" due-to="dependabot">
        Update github actions/checkout from 2 to 3.
      </action>
      <action issue="RAT-290" type="fix" dev="pottlinger" due-to="dependabot">
        Update github actions/setup-java from 2.5.0 to 3.3.0.
      </action>
      <action issue="RAT-290" type="fix" dev="pottlinger" due-to="dependabot">
        Update maven-pmd-plugin from 3.14.0 to 3.16.0.
      </action>
      <action issue="RAT-290" type="fix" dev="pottlinger" due-to="dependabot">
        Update maven-javadoc-plugin from 3.3.1 to 3.4.0.
      </action>
      <action issue="RAT-290" type="fix" dev="pottlinger" due-to="dependabot">
        Update maven-compiler-plugin from 3.8.1 to 3.10.1.
      </action>
      <action issue="RAT-290" type="fix" dev="pottlinger" due-to="dependabot">
        Update wagon-ssh from 3.5.0 to 3.5.1.
      </action>
      <action issue="RAT-290" type="fix" dev="pottlinger" due-to="dependabot">
        Update maven-site-plugin from 3.9.1 to 3.12.0.
      </action>
      <action issue="RAT-290" type="fix" dev="pottlinger" due-to="dependabot">
        Update maven-project-info-reports-plugin from 3.1.1 to 3.3.0.
      </action>
      <action issue="RAT-290" type="fix" dev="pottlinger" due-to="dependabot">
        Update mockito-core from 3.11.2 to 4.6.0.
      </action>
      <action issue="RAT-290" type="fix" dev="pottlinger" due-to="dependabot">
        Update ASF parent from 23 to 26.
      </action>
      <action issue="RAT-288" type="add" dev="pottlinger" due-to="Michael Osipov">
        Adapt logging output to be more compliant with future Maven versions as debug is deprecated and verbose is the recommended way to go.
      </action>
      <action type="fix" issue="RAT-273" dev="jochen">
        Some tests were based on the assumption, that the value of file.encoding
        can be changed on runtime. (Won't work nowadays, beginning with Java 16.)
        Removed this assumption in favour of a proper surefire configuration.
      </action>
      <action issue="RAT-273" type="fix" dev="jochen">
        Workaround for an incompatibility in the java.io.LineNumberReader, which is
        being replaced by the org.apache.rat.header.LineNumberReader.
      </action>
      <action issue="RAT-297" type="add" dev="pottlinger" due-to="Michael Osipov">
        Update maven-reporting-api from 3.0 to 3.1.0 and remove usage of deprecated Sink API.
      </action>
      <action issue="RAT-290" type="fix" dev="pottlinger" due-to="Jin Xu/Xeno Amess">
        Update animal-sniffer-maven-plugin from 1.20 to 1.21.
      </action>
      <action issue="RAT-296" type="fix" dev="pottlinger">
        Use Github Actions for matrix builds on Windows and ubuntu with JDK 8,11,12,13,14,15. Simplify Travis integration to avoid dockerhub-related build failures.
      </action>
      <action issue="RAT-274" type="fix" dev="pottlinger">
        Update to latest Apache Ant 1.10.12.
      </action>
      <action issue="RAT-291" type="fix" dev="pottlinger">
        Fix links to Travis builds for all creadur projects.
      </action>
      <action issue="RAT-290" type="fix" dev="pottlinger" due-to="dependabot">
        Update maven-dependency-plugin from 3.1.1 to 3.2.0.
      </action>
      <action issue="RAT-290" type="fix" dev="pottlinger" due-to="dependabot">
        Update plexus-utils from 3.0.21 to 3.4.1.
      </action>
      <action issue="RAT-290" type="fix" dev="pottlinger" due-to="dependabot">
        Update commons-cli from 1.4 to 1.5.0.
      </action>
      <action issue="RAT-290" type="fix" dev="pottlinger" due-to="dependabot">
        Update maven-plugin-annotation and maven-plugin-plugin from 3.6.1 to 3.6.2.
      </action>
      <action issue="RAT-275" type="fix" dev="pottlinger">
        Update to doxia 1.11.1 in order to get CVE-2020-13956-httpclient problem fixes in doxia.
      </action>
      <action issue="RAT-289" type="add" dev="pottlinger">
        Enable dependabot integration - write access is forbidden, but email alerts and pull requests should be ok.
      </action>
      <action issue="RAT-283" type="fix" dev="pottlinger">
        Update plugin versions and dependencies in order to run properly with Java8 as minimal compiler level.
      </action>
      <action issue="RAT-286" type="fix" dev="pottlinger">
        Update to maven-plugin-plugin v3.6.1 in order to circumvent error during maven site builds.
      </action>
      <action issue="RAT-285" type="fix" dev="pottlinger">
        Update to latest Apache Ant 1.10.11 in order to fix issues related to dependency commons-compress in Ant itself.
      </action>
      <action issue="RAT-207" type="fix" due-to="Xavier Dury" dev="pottlinger">
        Properly report thread-safeness to Maven.
      </action>
      <action issue="RAT-281" type="fix" dev="pottlinger">
        Update to latest Commons IO to fix CVE-2021-29425 (Moderate severity).
      </action>
      <action issue="RAT-274" type="fix" dev="pottlinger">
        Update to latest Apache Ant 1.10.10.
      </action>
      <action issue="RAT-279" type="add" dev="pottlinger">
        Migrate vom Travis CI.org to Travis-ci.com.
      </action>
      <action issue="RAT-277" type="fix" dev="pottlinger">
        Update to junit 4.13.1 to fix CVE-2020-15250.
      </action>
      <action issue="RAT-158" type="fix" dev="pottlinger">
        Update to new ASF parent 23 in order to get rid of doxia version management that generated warnings.
      </action>
      <action issue="RAT-274" type="fix" dev="pottlinger">
        Update to latest Apache Ant 1.10.9 to fix CVE-2020-11979. Update to JDK8 as minimal version/compiler version.
      </action>
      <action issue="RAT-271" type="add" dev="pottlinger">
        Move all Creadur projects to new Jenkins infrastructure at ASF and migrate from Subversion to Gitbox/Github. Please update your repository URLs and use the new default branch master in all projects.
      </action>
      <action issue="RAT-270" type="add" dev="pottlinger">
        Change default behaviour to output erroneous files to console. Can be disabled by setting rat.consoleOutput to false.
      </action>
      <action issue="RAT-269" type="fix" dev="pottlinger">
        Update to latest Apache Ant to fix CVE-2020-1945.
      </action>
      <action issue="RAT-268" type="fix" due-to="Robert Scholte" dev="pottlinger">
        Allow handling of pom-file-only projects by not assuming that all modules are in directories.
      </action>
      <action issue="RAT-267" type="fix" due-to="Fabio Utzig" dev="pottlinger">
        Report ignored lines from exclusion file to stderr instead of std to not generate erroneous JSON.
      </action>
      <action issue="RAT-266" type="add" due-to="Michael Osipov" dev="pottlinger">
        Add .factorypath to Eclipse-default exclusions.
      </action>
      <action issue="RAT-262" type="fix" dev="pottlinger">
        Treat JSON data as binary to avoid reports of missing licenses.
      </action>
      <action issue="RAT-260" type="fix" due-to="Kamil Breguła" dev="pottlinger">
        Change to docker image when building on Travis to avoid JDK version mixup in traditional build setup.
      </action>
      <action issue="RAT-258" type="fix" dev="pottlinger">
        Update to latest commons-compress to fix CVE-2019-12402.
      </action>
      <action issue="RAT-257" type="fix" dev="pottlinger">
        Adapt help text for CLI usage of RAT.
      </action>
      <action issue="RAT-254" type="add" dev="pottlinger">
        Properly finish move to gitbox/github, get rid of SVN references and adapt main branch to master and fix all Jenkins build jobs for RAT.
      </action>
      <action issue="RAT-244" type="add" dev="pottlinger">
        Update compiler level to 1.7 to allow building with more recent JDKs. Update plugins and dependencies to more modern versions to fix security issues (CVE-warnings).
      </action>
      <action issue="RAT-212" type="add" due-to="Niels Basjes" dev="pottlinger">
        Add alternative https URLs in Apache License, Version 2.0 to allow automatic recognition as valid ASF2.0.
      </action>
      <action issue="RAT-250" type="add" dev="pottlinger">
        Update to latest available and compatible Apache ANT 1.9.14 to get bugfixes.
      </action>
      <action issue="INFRA-17348" type="add" dev="jochen">
        SCM repository has been moved from svn.apache.org (Subversion) to gitbox.apache.org (Git)
      </action>
    </release>
    <release version="0.13" date="2018-10-13" description="Lots of bugfixes and improvements.">
      <action issue="RAT-228" type="add" due-to="Romain Manni-Bucau" dev="pottlinger">
        Fixing broken Ant unit test setup and making tests run more deterministic.
      </action>
      <action issue="RAT-245" type="add" dev="pottlinger">
        Update to latest available and compatible Apache ANT 1.9.12 to get bugfixes and newer JDK support.
      </action>
      <action issue="RAT-245" type="add" dev="pottlinger">
        Update to latest available and compatible Apache ANT 1.9.11 to get bugfixes and newer JDK support.
      </action>
      <action issue="RAT-245" type="add" dev="pottlinger">
        Update to latest available and compatible Apache ANT 1.9.10 due to CVE-2017-5645.
      </action>
      <action issue="RAT-242" type="fix" due-to="Matthias Bläsing" dev="pottlinger">
	Use UTF-8 as default encoding for RAT Ant reports.
      </action>
      <action issue="RAT-234" type="fix" due-to="ajbanck" dev="pottlinger">
	Do not treat TypeScript files as binary.
      </action>
      <action issue="RAT-243" type="add" due-to="Matthew Ouyang" dev="pottlinger">
	Add .checkstyle to Eclipse default exclusions.
      </action>
      <action issue="RAT-241" type="add" due-to="Andrew Gaul" dev="pottlinger">
	Reduce default log level of used exclusions to debug, only print totals into the maven log like includes.
      </action>
      <action issue="RAT-240" type="fix" dev="pottlinger">
	Overhauled CLI module to allow file based exclusions with wildcards and explicit file names.
      </action>
      <action issue="RAT-233" type="add" due-to="Stefan Bodewig" dev="pottlinger">
	Recognize XML-based .Net Core xproj files.
      </action>
      <action issue="RAT-226" type="add" dev="pottlinger">
        Update to latest available and compatible Apache ANT 1.9.9.
      </action>
      <action issue="RAT-222" type="fix" dev="pottlinger">
        Download section does not work if SNAPSHOT is deployed, add download of previous RAT release.
      </action>
      <action issue="RAT-224" type="fix" due-to="John Patrick" dev="pottlinger">
        Fixed example on webpage abozt usage of custom licenses.
      </action>
      <action issue="RAT-223" type="fix" due-to="Eric Friedrich" dev="pottlinger">
        Add support for Golang and Perl module files.
      </action>
    </release>

    <release version="0.12" date="2015-09-30" description=
" We now require Maven 3.0.5+ to build Rat, but as before we only require
 Maven 2.2.1+ if you want to use Rat in your own Maven projects.

We've integrated Rat into the ASF Jenkins to ensure continuous builds with various JDK versions.
">
      <action issue="RAT-215" type="fix" dev="pottlinger">
        Add WOFF2, WOFF, TTF and EOT font file extensions to binary file collection to allow faster detection as binary without reading in the files.
      </action>
      <action issue="RAT-214" type="fix" dev="pottlinger">
        Upgrade commons-compress and apache-ant due to possible security problems.
      </action>
      <action issue="RAT-213" type="fix" dev="pottlinger">
        Upgrade to commons-collections 3.2.2.
      </action>
      <action issue="RAT-210" type="fix" dev="pottlinger">
        Adapt layout of Creadur project pages to use the new ASF logo. Change links to SSL.
      </action>
      <action issue="RAT-163" type="fix" dev="jochen">
        Removing the Gradle Plugin from the Rat Core project, so that building
        with Java 5 works again.
      </action>
      <action issue="RAT-158" type="fix" due-to="Hervé Boutemy" dev="pottlinger">
        Fix SAX-Parser warning by explicitly excluding xerces in Doxia 1.2.
      </action>
      <action issue="RAT-173" type="fix" due-to="Chris Burroughs" dev="pottlinger">
        Allow complete skip of RAT plugin with rat.skip property.
      </action>
      <action issue="RAT-174" type="fix" due-to="Chris Burroughs" dev="pottlinger">
        CDDL1License still very slow, replace Pattern matching with simple String comparison.
      </action>
      <action issue="RAT-175" type="fix" dev="sebb">
        SourceCodeManagementSystems.hasIgnoreFile() should return boolean.
      </action>
      <action issue="RAT-177" type="fix" dev="pottlinger">
        Final arrays should be private.
      </action>
      <action issue="RAT-188" type="fix" due-to="Mark Thomas" dev="pottlinger">
        Fix problems with AnimalSniffer-plugin when running in GUMP with Java 8.
        Workaround for https://jira.codehaus.org/browse/MANIMALSNIFFER-45
      </action>
      <action issue="RAT-160" type="fix" due-to="Christopher Tubbs" dev="pottlinger">
        Ignore build.log created by maven-invoker-plugin.
      </action>
      <action issue="RAT-179" type="fix" dev="pottlinger">
        Maven plugin and Ant task do not support adding extra approved licenses.
      </action>
      <action issue="RAT-180" type="fix" dev="pottlinger">
        Generify and beautify texts in RAT report.
      </action>
      <action issue="RAT-196" type="add" due-to="Karl Heinz Marbaise" dev="pottlinger">
        Minor refactoring in pom.xml.
      </action>
      <action issue="RAT-194" type="fix" due-to="Hervé Boutemy" dev="pottlinger">
        Upgrade to Doxia 1.6 if called directly, does not affect problems reported in RAT-158. Minor improvements.
      </action>
      <action issue="RAT-61" type="add" due-to="Jukka Zitting" dev="dennisl">
        List files with unapproved licenses in Maven output.
      </action>
      <action issue="RAT-170" type="add" due-to="Philipp Ottlinger" dev="dennisl">
        RAT should use itself during build and site generation.
      </action>
      <action issue="RAT-181" type="add" dev="sebb">
        BinaryGuesser should treat *.truststore as binary.
      </action>
      <action issue="RAT-184" type="add" due-to="Karl Heinz Marbaise" dev="pottlinger">
        Add DEPENDENCIES to the list of ignored files in NoteGuesser.
      </action>
      <action issue="RAT-185" type="add" due-to="Karl Heinz Marbaise" dev="dennisl">
        .repository folder should be ignored.
      </action>
      <action issue="RAT-186" type="add" dev="dennisl">
        BinaryGuesser should recognize PSD files as images.
      </action>
      <action issue="RAT-187" type="add" due-to="Karl Heinz Marbaise" dev="dennisl">
        Add 'SAR', 'HAR', 'WSR' as archives which should be ignored.
      </action>
      <action issue="RAT-197" type="add" due-to="Karl Heinz Marbaise" dev="pottlinger">
        Improve exclusion defaults when working with Maven 3.3.1 (exclude .mvn).
      </action>
      <action issue="RAT-198" type="fix" due-to="Karl Heinz Marbaise" dev="pottlinger">
        Upgrade plexus-utils to 3.0.20.
      </action>
      <action issue="RAT-172" type="fix" dev="pottlinger">
        Exclude technical directories of source code management systems and their ignore files from RAT scans.
      </action>
      <action issue="RAT-200" type="fix" dev="pottlinger">
        Upgrade ASF parent POM to 17.
      </action>
      <action issue="RAT-201" type="add" dev="pottlinger">
        BinaryGuesser should treat *.swf as binary.
        Furthermore BinaryGuesser falls back to UTF-8 encoding in case the encoding given via system property
        (-Dfile.encoding) was not found.
      </action>
      <action issue="RAT-202" type="add" dev="pottlinger">
         Report layout differs between successful RAT checks and existence of unapproved files.
      </action>
      <action issue="RAT-202" type="add" dev="pottlinger">
         Report layout differs between successful RAT checks and existence of unapproved files.
      </action>
      <action issue="RAT-203" type="add" dev="pottlinger">
         Using 'license' in README, source code, javadoc, comments and site instead of 'licence';
         improve terminology to not confuse RAT consumers.
      </action>
      <action issue="RAT-204" type="add" dev="pottlinger">
        Unify resource handling in code and tests, make sure the resources are properly closed. Apply minor refactorings.
      </action>
    </release>
    <release version="0.11" date="2014-08-31" description=
"* Rat stays at compiler level 1.5 to be more compliant with other Maven plugins,
  fixed build/CI environment to reflect and ensure that.

  * Fixed Javadoc warnings during build, upgraded Maven Plugin Plugin to avoid
  warnings in generated code (https://jira.codehaus.org/browse/MPLUGIN-237)
">
    <action issue="RAT-135" type="fix">addLicenseHeaders is missing a space on license header.</action>
    <action issue="RAT-144" type="fix">AbstractRatMojo String constant arrays should be private</action>
    <action issue="RAT-148" type="fix" due-to="Chris A Mattmann">LicenseAddingReport#report has useless call to metaData.getData</action>
    <action issue="RAT-151" type="fix">Detect more archive file formats</action>
    <action issue="RAT-152" type="fix">Recognize the format for .bsh, .fml and .jsp file types</action>
    <action issue="RAT-153" type="fix">Do not add extra empty lines when appending headers for the Apache License</action>
    <action issue="RAT-154" type="fix">Indentation of the license header should be decided per family</action>
    <action issue="RAT-155" type="fix">Do not add empty first and last lines in the license header for certain families</action>
    <action issue="RAT-156" type="fix">Add some symmetry when applying license headers to files with file type specific headers</action>
    <action issue="RAT-159" type="fix">Detect OpenOffice documents as being archives</action>
    <action issue="RAT-129" type="add">Add support for CDDL 1.0</action>
    <action issue="RAT-162" type="add" due-to="Andrew Gaul">CDDL1License.matches slow with large inputs</action>
    <action issue="RAT-164" type="add">Allow skipping execution entirely</action>
    <action issue="RAT-165" type="add">Use a maven defaultGoal for RAT's base pom.xml</action>
    </release>
    <release version="0.10" date="2013-09-05" description=
"The 0.10 version includes several bug fixes,
most notably a fix for 0.9 performance issues.
 * Simpler binary archive
 * Updated dependencies and plugins
 * Fixed up generics and annotations">
      <action issue="RAT-137" type="fix">Website shows incorrect Maven goals in some pages</action>
      <action issue="RAT-128" type="fix">Use the proper name for the Apache License</action>
      <action issue="RAT-138" type="fix">RAT runs very slowly on some input</action>
      <action issue="RAT-140" type="fix">OASISLicense allows invalid Copyright line</action>
      <action issue="RAT-139" type="fix">FullTextMatchingLicense.prune uses inefficient deleteAtChar</action>
      <action issue="RAT-145" type="fix">Maven plugin should not run in the "verify" phase, but in the "validate" phase</action>
      <action issue="RAT-129" type="add">Add support for CDDL 1.0 </action>
    </release>
    <release version="0.9"  date="2013-05-02" description=
" * Improved documentation
  * Rat now requires Java5 at runtime
  * The Antlib contains a new matcher type that allows matching on the
   full text of the license rather than a single line.
 * Support automatic addition of license headers to svg files.">
      <action issue="RAT-3" type="fix">Incorrect alignment of file contents</action>
      <action issue="RAT-102" type="fix">typo in pom.xml / field description</action>
      <action issue="RAT-109" type="fix">Return value of mkdirs() is not checked and no error handling occurs</action>
      <action issue="RAT-116" type="fix">Docs don't say what the default excludes are</action>
      <action issue="RAT-120" type="fix">fix some maven warnings and upgrade some dependencies.</action>
      <action issue="RAT-121" type="fix">use maven java5 annotations for maven plugins</action>
      <action issue="RAT-122" type="fix">Maven Plugin: field to ignore errors and continue the build</action>
      <action issue="RAT-124" type="fix">Rat plugin should exclude the configuration directory used by IDEA</action>
      <action issue="RAT-126" type="fix">Default excludes do not ignore .git/ repository</action>
      <action issue="RAT-13" type="update">[GOOGLE-14] GNU License support</action>
      <action issue="RAT-49" type="update">Recognise MIT LIcense</action>
      <action issue="RAT-104" type="update">
          Using jUnit4 annotation based tests instead of junit3 - migration from junit 3.8.2 to current junit 4.10
      </action>
      <action issue="RAT-106" type="fix">Minor Javadoc errors fixed in 3 files</action>
      <action issue="RAT-108" type="update">Add native support for thrift generated code to be ignored</action>
      <action issue="RAT-111" type="update">RAT does not ignore javah generated files</action>
      <action issue="RAT-125" type="update">Support applied AL20 license headers, including checking for required copyright header line</action>
      <action issue="RAT-78" type="add">Support doxia 1.1.2</action>
      <action issue="RAT-59" type="update">Upgrade To Java 1.5</action>
      <action issue="RAT-119" type="update">Upgrade Maven prerequisite to 2.2.1</action>
    </release>
    <release version="0.8-incubating"  date="2011-11-15" description=
"Version 0.8 improves the command line interface, supports more file
types when adding license headers and makes it easier to detect custom
licenses.
Some website fixes
The Antlib and Maven plugins now provide simpler ways to detect licenses not directly supported by Rat.">
      <action issue="RAT-86" type="bug">CLI doesn't allow adding of licenses unless a custom stylesheet has been specified</action>
      <action issue="RAT-87" type="bug">Tests could leave temporary files around.></action>
      <action issue="RAT-92" type="bug">When adding licenses Rat used \n instead of the platform dependent line--end character(s)</action>
      <action issue="RAT-94" type="bug">Streams were not always closed immediately when adding licenses.</action>
      <action issue="RAT-79" type="update">Support automatic addition of license headers to Velocity templates</action>
      <action issue="RAT-83" type="update">Support automatic addition of license headers to Scala source files</action>
      <action issue="RAT-84" type="update">Support automatic addition of license headers to Ruby source files</action>
      <action issue="RAT-89" type="update">Support automatic addition of license headers to Perl, TCL, C++, C# and PHP source files</action>
      <action issue="RAT-91" type="update">Support automatic addition of license headers to Groovy source files</action>
      <action issue="RAT-85" type="update">Allow --addLicense as an alias for --addLicence for people used to the US spelling.</action>
      <action issue="RAT-34" type="update">--addLicense will add the license to the top of Java files without a package line or XML files without an XML declaration now - it used to not add anything.</action>
      <action issue="RAT-67" type="update">The XML and standard plain text reports now contain a timestamp with the time the report has been generated.</action>
      <action issue="RAT-95" type="update"> When adding licenses Rat will now remove any BOM from the file.</action>
      <action issue="RAT-93" type="update">--addLicense now supports more .NET specific files like MS Visual Studio project and solution files</action>
      <action issue="RAT-99" type="update">The command line interface has a new option that specifies a file containing regular expressions for files to exclude</action>
    </release>
    <release version="0.7-incubating"  date="2013-05-02" description=
"The following changes have been made in Apache RAT 0.7:

- Add support for Python scripts, C source files, Unix shell scripts (.sh) and Windows batch files (.bat) (RAT-68)
- Allow Ant task to output report as XML. (RAT-73)
- Allow users to specify a custom XSLT stylesheet for reports (RAT-74, and RAT-75)
- Some website fixes
- Optionally auto-add headers to source files. (RAT-76) ">
      <action issue="RAT-62" type="fix">Some of Rat's own files missing License Headers</action>
      <action issue="RAT-63" type="fix">ant-task-examples.xml has an wrong uri in the -typedef ant target</action>
      <action issue="RAT-70" type="fix">Missing closing html tag in generated report by</action>
      <action issue="RAT-17" type="update">Support the use of archives as input</action>
      <action issue="RAT-30" type="update">Support automatic addition of license headers</action>
      <action issue="RAT-76" type="update">Support automatic addition of license headers</action>
      <action issue="RAT-52" type="update">Merge In Rat Output Semantics</action>
      <action issue="RAT-56" type="update">Commons IO Wildcard Excludes</action>
      <action issue="RAT-65" type="update">Rat Pom cleanup</action>
      <action issue="RAT-68" type="update">Add support for Python, C, &amp; script files (.bat &amp; .sh)</action>
      <action issue="RAT-72" type="update">Keep version in plugins sample doc up to date</action>
      <action issue="RAT-73" type="update">Support for XML output in Ant task and Maven Plugin</action>
      <action issue="RAT-73" type="update">Support for XML output in Ant task and Maven Plugin</action>
      <action issue="RAT-74" type="update">Support for custom XSLT stylesheets</action>
      <action issue="RAT-75" type="update">Support for custom XSLT stylesheets</action>
    </release>
    <release version="0.6-incubating" date="2009-04-10" description=
"This is the first version using the org.apache package
structure and related names. RAT users are strongly encouraged to
migrate, as the old Google version will no longer be maintained.
 * Support for TMF header
 * Comprehend PEM, CRL file endings
 * Added reporting capability to recursive rat script
 * Moved to the Incubator@Apache
">
      <action issue="RAT-37" type="fix" dev="jochen"
          due-to="Jukka Zitting" due-to-email="jukka@apache.org">
        List all resources with unapproved licenses at the beginning of the report.
      </action>
      <action issue="RAT-36" type="fix" dev="jochen"
          due-to="Jukka Zitting" due-to-email="jukka@apache.org">
        Report header incorrectly refers to an "L" license marker
      </action>
      <action issue="RAT-33" type="fix" dev="jochen"
          due-to="Gavin" due-to-email="gavin@16degrees.com.au">
        Mailing list subscribe points to unsubscribe
      </action>
      <action issue="RAT-3" type="fix">Incorrect alignment of file contents</action>
      <action issue="RAT-11" type="fix">Incorrect number of unnapproved licences reported</action>
      <action issue="RAT-12" type="fix">Incorrect SCM info in maven plugin pom</action>
      <action issue="RAT-29" type="fix">NPE on &quot;mvn install&quot; in rat-anttasks</action>
      <action issue="RAT-34" type="fix">No license header added for java files that do not contain project line</action>
      <action issue="RAT-35" type="fix">Incorrect number of unapproved licenses reported by rat:check</action>
      <action issue="RAT-8" type="update">add JavaCC to GeneratedLicenseNotRequired</action>
      <action issue="RAT-9" type="update">A more informative website</action>
      <action issue="RAT-10" type="update">A few Javadoc comments</action>
      <action issue="RAT-23" type="update">More details in text summary</action>
      <action issue="RAT-24" type="update">Include checksums on web page</action>
      <action issue="RAT-26" type="update">Improve web summary</action>
      <action issue="RAT-27" type="update">Index page</action>
      <action issue="RAT-6" type="add">RAT Source Import</action>
      <action issue="RAT-28" type="add">Repackage maven plugin</action>
      <action issue="RAT-1" type="add">maven-rat-plugin and ant-rat tasks</action>
    </release>
    <release version="0.5.1" description=
"* Fixed file closing bug
 * Fixed XML bad character bug"/>
    <release version="0.5" description=
" * Added header matcher for DoJo.
 * Refactoring existing codebase to separate concerns and use
   resource pipeline.
 * New header matching library."/>
    <release version="0.4.1" description=
"Rat 0.4.1 is the first release with distributions. The release was cut
for this purpose.
 * Created POM for use with Rat library.
 * Ant task switched to use Xml based report."/>
    <release version="0.4" description=
" * Ant tasks added. These allow Rat reports to be run against a wide variety
   of resources from within Ant.
 * Legacy report is now deprecated. It will be removed before the next release.
 * Created stylesheet for xml reports which produce output similar to the legacy
   plain text report. Application now uses the xml report with that stylesheet.
 * Revised xml output format
 * Improve support for binary recognition by adding code that tastes files"/>
    <release version="0.3" description=
" * This is the last release with the original hacked together plain test report.
   The new XML reporting code is present but is not yet the default.
 * Rat 0.3 is the first release with release notes. All previous releases are
   now consigned to Ancient History. No record of them will be found here."/>
  </body>
</document><|MERGE_RESOLUTION|>--- conflicted
+++ resolved
@@ -56,16 +56,14 @@
       <action issue="RAT-305" type="fix" dev="pottlinger" due-to="dependabot">
         TODO: collect all dependabot updates for release 0.15.
       </action>
-<<<<<<< HEAD
       <action issue="RAT-309" type="fix" dev="pottlinger" due-to="Michael Osipov">
         Site builds could not be generated properly due to API changes: solution was to upgrade Maven Reporting API to 3.1.1 and use details of Maven Reporting Implementation 3.2.0 in RAT's Mojo hierarchy.
       </action>
       <action issue="RAT-309" type="fix" dev="pottlinger">
         Updated internal data structures from deprecated ArrayStack to JDK's ArrayDeque.
-=======
+      </action>
       <action issue="RAT-310" type="update" dev="pottlinger">
         Fix deprecation warnings in tests. Use hamcrest's annotations instead of ones from JUnit.
->>>>>>> 15daebea
       </action>
       <action issue="RAT-307" type="fix" dev="pottlinger" due-to="dependabot">
         Update to focal (Ubuntu 20.04) on Travis to circumvent build errors and be able to use more modern JDK versions. Deprecate openJDK8 build with focal as it is not supported on Travis.
