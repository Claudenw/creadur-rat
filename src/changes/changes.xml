--- conflicted
+++ resolved
@@ -72,10 +72,9 @@
     </release>
     -->
     <release version="0.17-SNAPSHOT" date="xxxx-yy-zz" description="Current SNAPSHOT - release to be done">
-<<<<<<< HEAD
-      <action issue="RAT-411" type="fix" dev="pottlinger">
+      <action issue="RAT-415" type="fix" dev="pottlinger">
         Fix checkstyle issues in commandline.
-=======
+      </action>
       <action issue="RAT-412" type="fix" dev="claudenw">
         Fix checkstyle issues in analysis package.
       </action>
@@ -84,7 +83,6 @@
       </action>
       <action issue="RAT-413" type="fix" dev="claudenw">
         Fix checkstyle issues in annotation package.
->>>>>>> 95657c45
       </action>
       <action issue="RAT-411" type="fix" dev="claudenw">
         Fix checkstyle issues in analysis/matchers.
