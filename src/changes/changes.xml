<?xml version='1.0'?>
<!--
  Licensed to the Apache Software Foundation (ASF) under one or more
  contributor license agreements.  See the NOTICE file distributed with
  this work for additional information regarding copyright ownership.
  The ASF licenses this file to You under the Apache License, Version 2.0
  (the "License"); you may not use this file except in compliance with
  the License.  You may obtain a copy of the License at

      http://www.apache.org/licenses/LICENSE-2.0

  Unless required by applicable law or agreed to in writing, software
  distributed under the License is distributed on an "AS IS" BASIS,
  WITHOUT WARRANTIES OR CONDITIONS OF ANY KIND, either express or implied.
  See the License for the specific language governing permissions and
  limitations under the License.
-->

<!--
This file is also used by the maven-changes-plugin to generate the release notes.
Useful ways of finding items to add to this file are:

1.  Add items when you fix a bug or add a feature (this makes the
release process easier :-).

2.  Do a JIRA search for tickets closed since the previous release.
  https://issues.apache.org/jira/projects/RAT?selectedItem=com.atlassian.jira.jira-projects-plugin:release-page

To generate the release notes from this file:

mvn changes:announcement-generate -Prelease-notes [-Dchanges.version=nn]
then tweak the formatting if necessary
and commit.
Run with changes.version-parameter in order to not generate a SNAPSHOT changelog

    Please list action attributes in the following order:
    issue - required
    type - required
    the rest are optional; order not important

    having the issue number first makes it easier to read the XML outline

If you wonder which action types are available:
https://maven.apache.org/plugins/maven-changes-plugin/xsd/changes-1.0.0.xsd

The <action> type attribute can be one of:

 * add: added functionality to the project.
 * fix: bug fix for the project
 * update: updated some part of the project.
 * remove: removed some functionality from the project.

-->
<document xmlns="http://maven.apache.org/changes/1.0.0"
          xmlns:xsi="http://www.w3.org/2001/XMLSchema-instance"
          xsi:schemaLocation="http://maven.apache.org/changes/1.0.0 https://maven.apache.org/xsd/changes-1.0.0.xsd">
  <properties>
    <title>Changes in Apache Creadur RAT</title>
    <author email="dev@creadur.apache.org">Apache Creadur RAT developers</author>
  </properties>

  <body>
    <!--release version="0.18-SNAPSHOT" date="xxxx-yy-zz" description="Current SNAPSHOT - release to be done">
      <action issue="RAT-xxx" type="update" dev="pottlinger" due-to="dependabot">
        TODO: collect all dependabot updates for release 0.18.
      </action>
    </release>
    <release version="0.17-SNAPSHOT" date="xxxx-yy-zz" description="Current SNAPSHOT - release to be done">
      <action issue="RAT-345" type="update" dev="pottlinger" due-to="dependabot">
        TODO: collect all dependabot updates for release 0.17.
      </action>
    </release>
    -->
    <release version="0.17-SNAPSHOT" date="xxxx-yy-zz" description="Current SNAPSHOT - release to be done">
<<<<<<< HEAD
      <action issue="RAT-453" type="add" dev="claudenw">
        Change layout and rendering of RAT report to contain RAT version information, counter values, encoding information of scanned files and aggregation by license type.
=======
      <action issue="RAT-178" type="add" dev="claudenw">
        Added tests to TikaProcessorTests and DefaultAnalyserFactoryTest to properly handle non-existent and unreadable files during processing runs of our BinaryGuesser.
>>>>>>> bc5dc2b2
      </action>
      <action issue="RAT-405" type="add" dev="claudenw">
        Do not show sample output of scanned files in XML anymore. As files are report different tooling can be used to edit/check the files.
      </action>
      <action issue="RAT-259" type="add" dev="claudenw">
        Add new option --input-source to explicitly specify which files to scan for licenses.
      </action>
      <action issue="RAT-455" type="add" dev="claudenw">
        Disallow GPL license family by default as ASF does not allow this license family.
      </action>
      <action issue="RAT-457" type="fix" dev="claudenw">
        Added core integration test to verify JAR processing works correctly.
      </action>
      <action issue="RAT-458" type="add" dev="claudenw">
        Added core integration test to verify log level can be set from the command line.
      </action>
      <action issue="RAT-107" type="fix" dev="claudenw">
        Exclusions of defaults should work recursively and in submodules now. Added unit and integration tests.
      </action>
      <action issue="RAT-2" type="add" dev="claudenw">
        Added --input-exclude-size as an option to skip the scanning of very small files.
      </action>
      <action issue="RAT-41" type="fix" dev="claudenw">
        Added core integration tests and verified results without generating output via ClaimStatistics.
      </action>
      <action issue="RAT-81" type="add" dev="claudenw">
        Added encoding information of the file being read to the RAT report in case of STANDARD document files.
        Added media type attribute in report for all files.
      </action>
      <action issue="RAT-81" type="fix" dev="claudenw">
        Fixed encoding issue where text files not in UTF-8 encoding would not be read properly.
        Change adds charset to the metadata when it can be discovered. If not UTF-8 is returned.
        Added integration test to show reading of UTF8 and IBM037 encoding works.
      </action>
      <action issue="RAT-408" type="fix" dev="claudenw">
        Added core integration tests and verified RAT-408 is fixed with the new exclusion engine.
      </action>
      <action issue="RAT-426" type="fix" dev="claudenw">
        Added core integration tests and verified RAT-426 is fixed with the new exclusion engine.
      </action>
      <action issue="RAT-450" type="fix" dev="pottlinger">
        Harmonize log output messages that are automatically generated for Maven command line options to ease migration to v0.17.
      </action>
      <action issue="RAT-399" type="add" dev="claudenw">
        Moved the ignore code into apache-rat-core and provide more statistics in RAT report. Furthermore the CLI allows configuration of counter minimum and maximum values, e.g. maximum number of allowed unapproved licenses.
      </action>
      <action issue="RAT-358" type="fix" dev="pottlinger">
        Generate Maven help Mojo documentation under the same package as the auto-generated plugin parts: org.apache.rat.plugin.
      </action>
      <action issue="RAT-358" type="add" dev="claudenw">
        Overhaul documentation of the new functionality of RAT 0.17. Improve and comprehend the whole project webpage.
      </action>
      <action issue="RAT-439" type="fix" dev="claudenw">
        Fix checkstyle issues and make the build fail in case of new checkstyle warnings and errors.
      </action>
      <action issue="RAT-438" type="fix" dev="claudenw">
        Fix checkstyle issues in plugin module.
        Deprecated several classes.
      </action>
      <action issue="RAT-438" type="fix" dev="claudenw">
        Fix checkstyle issues in tools module.
      </action>
      <action issue="RAT-422" type="fix" dev="claudenw">
        Fix checkstyle issues in configuration.
      </action>
      <action issue="RAT-423" type="fix" dev="claudenw">
        Fix checkstyle issues in document subdirectories.
      </action>
      <action issue="RAT-435" type="fix" dev="claudenw">
        Fix checkstyle issues in root package.
      </action>
      <action issue="RAT-431" type="fix" dev="claudenw">
        Fix checkstyle issues in report.
      </action>
      <action issue="RAT-428" type="fix" dev="claudenw">
        Fix checkstyle issues in report/claim.
      </action>
      <action issue="RAT-425" type="fix" dev="claudenw">
        Fix checkstyle issues in help.
      </action>
      <action issue="RAT-426" type="fix" dev="claudenw">
        Fix checkstyle issues in license.
      </action>
      <action issue="RAT-424" type="fix" dev="claudenw">
        Fix checkstyle issues in document.
      </action>
      <action issue="RAT-420" type="fix" dev="claudenw">
        Fix checkstyle issues in config.
      </action>
      <action issue="RAT-419" type="fix" dev="claudenw">
        Fix checkstyle issues in config/parameters.
      </action>
      <action issue="RAT-421" type="fix" dev="claudenw">
        Fix checkstyle issues in configuration/builders package.
      </action>
      <action issue="RAT-415" type="fix" dev="pottlinger">
        Fix checkstyle issues in commandline.
      </action>
      <action issue="RAT-412" type="fix" dev="claudenw">
        Fix checkstyle issues in analysis package.
      </action>
      <action issue="RAT-414" type="fix" dev="claudenw">
        Fix checkstyle issues in api package.
      </action>
      <action issue="RAT-413" type="fix" dev="claudenw">
        Fix checkstyle issues in annotation package.
      </action>
      <action issue="RAT-411" type="fix" dev="claudenw">
        Fix checkstyle issues in analysis/matchers.
      </action>
      <action issue="RAT-441" type="fix" dev="pottlinger">
        Fix layout error when rendering available help options (double dot).
      </action>
      <action issue="RAT-390" type="add" dev="claudenw">
        Move and reimplement exclusion configuration from Maven plugin to RAT core. ExclusionProcessor is the central place to handle file inclusions and exclusions now.
      </action>
      <action issue="RAT-240" type="fix" dev="claudenw">
        Exclusions can be configured as a full path (due to the newly written ignore engine as of RAT-390).
      </action>
      <action issue="RAT-383" type="add" dev="claudenw">
        As part of the usage the harmonization generation of Ant documentation was added.
      </action>
      <action issue="RAT-409" type="fix" dev="claudenw">
        Clarify how our site is generated and adapt Maven build lifecycles and parameters accordingly to include package phase.
      </action>
      <action issue="RAT-384" type="add" dev="claudenw">
        As part of the usage harmonization XSD generation was added.
      </action>
      <action issue="RAT-378" type="add" dev="claudenw">
        As part of the usage harmonization among all UIs command line options and their arguments as well as the management of the license exclusion/inclusion and stylesheets were refactored.
      </action>
      <action issue="RAT-380" type="add" dev="claudenw">
        Commons-cli >=1.8.0 properly reports when deprecated CLI options are used. RAT does not need to check for deprecated options anymore as part of the usage harmonization among all UIs.
      </action>
      <action issue="RAT-371" type="fix" dev="claudenw">
        Do not use URL internally to load multiple files anymore and migrate to URI in order to avoid URL's equals/hashCode blocking method calls.
      </action>
      <action issue="RAT-323" type="add" dev="claudenw">
        As part of the harmonization efforts CLI options are centralized into one class, which is used to generate specific classes for Ant and Maven runs of RAT.
      </action>
      <action issue="RAT-369" type="fix" dev="claudenw">
        Centralize RAT's checkstyle configuration for all submodules under src/conf.
      </action>
      <action issue="RAT-391" type="add" dev="pottlinger">
        Integrate develocity service from Gradle and link to current results from badge in README.md.
      </action>
      <action issue="RAT-345" type="add" dev="pottlinger">
        Update build scripts and Maven wrapper in the RAT repo to Maven 3.9.7.
      </action>
      <action issue="RAT-374, RAT-381" type="add" dev="claudenw">
        Automatically generate commandline options/CLI help during the build and include it into the project webpage. Adapt READMEs.
      </action>
      <action issue="RAT-377" type="add" dev="claudenw">
          Added ability to specify the level of reporting on STANDARD files within a project.  This necessitated an addition
          of a command line option "standard" to limit specify the level of detail in the STANDARD file reporting.  See command line
          help for more details.  By default, there is no change in the reporting and only the presence of archives are reported.

          Change also fixed a major issue in license sorting.  Resulting in a change in order and expanding the name space for licenses.
          Licenses now must have a unique id within the family name space. (e.g. family1/one is different from family2/one).
      </action>
      <action issue="RAT-190" type="fix" dev="claudenw">
          Javascript (.js) files not processed as text.
          Fixed as part of the Tika change.
      </action>
      <action issue="RAT-265" type="fix" dev="claudenw">
        Fixed the filter compilation so that illegal regex do not cause other filters to be ignored.
        Updated the logging to only log a warning when at least one filter was skipped.
      </action>
      <action issue="RAT-372" type="add" dev="claudenw">
        Added ability to process archive files within a project to look for license files.  This necessitated an addition
        of a command line option "archive" to limit specify the level of detail in the archive report.  See command line
        help for more details.  By default, there is no change in the reporting and only the presence of archives are reported.

        This change also marked as deprecated the "-a", "--dir" and command line options.

        This change also marks an architecture change from processing Files to processing Documents in order to facilitate
        processing nested files in archives.
      </action>
      <action issue="RAT-314" type="add" dev="pottlinger">
        Add integration test for new default exclude .mvn, that was introduced with v0.16.
      </action>
      <action issue="RAT-369" type="add" dev="pottlinger">
        Integrate checkstyle and spotbugs into the build and webpage generation. Most charset-related errors cannot be fixed until we break JDK8-compliance and move to newer versions. Configured a maximum of allowed bugs to fail the build if new errors are introduced.
      </action>
      <action issue="RAT-301" type="fix" dev="pottlinger" due-to="claudenw">
        Chinese characters in comments are not classified as binary anymore (due to Tika integration).
      </action>
      <action issue="RAT-54" type="add" dev="claudenw">
        MIME Detection Using Apache Tika.
      </action>
      <action issue="RAT-20" type="fix" dev="claudenw">
        Changed to detecting binary by content not name.
      </action>
      <action issue="RAT-147" type="fix" dev="claudenw">
        Change to detect non UTF-8 text files as text not binary.
      </action>
      <action issue="RAT-150" type="fix" dev="claudenw">
        Switch to Tika to detect file types.  This will result in more file types being properly categorized and may
        result in some failures where the scans previously did not fail because we now properly check all text files.
      </action>
      <action issue="RAT-211" type="fix" dev="claudenw">
        Generated rat-output.xml is now well-formed, even if BinaryGuesser fails or there is XML content
        in the sample element.
      </action>
      <action issue="RAT-368" type="remove" dev="claudenw">
        Removed ReportFailedRuntimeException, ReportTransformer, RatReportAnalysisResultException, MimeTyper, ToNameTransformer,
        UnsuitableDocumentException, ReportTransformerTest, and ToNameTransformerTest as they are no longer used in the codebase.
        Note: FullTextMatchingeLicense and SimplePatternBasedLicense will be removed in 0.18.0
      </action>
      <action issue="RAT-354" type="fix" dev="pottlinger" due-to="Guillaume Nodet">
        Fix integration test failure with Maven4 by adding a version property in integration test's pom.xml. Versions above Maven4-alpha13 require Java17 and cannot be used with RAT, as it relies on Java8.
      </action>
      <action issue="RAT-355" type="add" dev="claudenw">
        Optionally export XML configuration file as part of run. Added framework to inspect available licenses and matchers.
      </action>
      <action issue="RAT-366" type="update" dev="claudenw">
        Switch to processing header matches in one call rather than line by line.
        This change also resulted in the possibility of multiple licenses being detected and reported.  forcing a change in the
        XML ouptut.  XML schema was developed for the output.
      </action>
      <action issue="RAT-333" type="fix" dev="claudenw">
        Fix if --force option is used executable bit is not set properly on newly created/license-augmented file.
      </action>
      <action issue="RAT-345" type="update" dev="pottlinger" due-to="Niels Basjes">
        Update gitignore-reader from 1.4.0 to 1.5.1 to fetch changes resulting from fixes of RAT-362.
      </action>
      <action issue="RAT-362" type="fix" dev="pottlinger" due-to="Niels Basjes, Arnout Engelen">
        Gitignore parsing fails when excluded element is part of the current base directory.
      </action>
      <action issue="RAT-367" type="fix" dev="pottlinger" due-to="Niels Basjes">
        Older jUnit3 tests were not run during the build after switching to jUnit5.
      </action>
      <action issue="RAT-77" type="add" dev="claudenw">
        Adds another stylesheet to explicitly output files with missing-headers. Thus plain-rat (default), missing-headers, and unapproved-licenses can be used in all RAT clients. From the CLI the -s option allows to use a short name (e.g. -s missing-headers or -s unapproved-licenses).
      </action>
      <action issue="RAT-345" type="update" dev="pottlinger" due-to="dependabot">
        TODO: collect all dependabot updates for release 0.17.
      </action>
    </release>
    <release version="0.16.1" date="2024-01-24" description=
"As release 0.16 introduced breaking changes concerning the configurability of the Maven plugin, these configuration options are reintroduced albeit as deprecated elements.
You need to adapt your configuration in contrast to pre-0.16 settings: please consult our webpage for more details and examples.

Apart from dependency updates the release contains new features in .gitignore-parser and reduces log spam of RAT.

The most important bugfix relates to performance issues (due to expensive regex scanning) in combination with the Copyright-matcher and SPDX-detection.

All feedback was used to overhaul the homepage to include how to configure custom licenses and matchers.

We migrated to jUnit5 and removed the 'apache-rat-api' module in this release.

Thanks for your patience and all the feedback in the making of this release!">
      <action issue="RAT-342" type="add" dev="pottlinger">
        Use Maven wrapper (with version 3.9.6) for reproducable local builds and on ASF Jenkins and Github Actions.
      </action>
      <action issue="RAT-343" type="fix" dev="pottlinger" due-to="Claude Warren">
        Reimplement old configuration elements for custom licenses in Maven plugin configurations (and updates to the webpage).
      </action>
      <action issue="RAT-343" type="fix" dev="pottlinger" due-to="Niels Basjes">
        Add integration test to allow enhanced testing of custom licenses.
      </action>
      <action issue="RAT-348" type="add" dev="pottlinger" due-to="Niels Basjes">
        Update gitignore-reader library to 1.3.1 to get latest changes in gitignore parsing.
      </action>
      <action issue="RAT-349" type="fix" dev="pottlinger" due-to="Niels Basjes">
        Fix NPE by falling back to default stylesheet if none was configured before.
      </action>
      <action issue="RAT-346" type="add" dev="pottlinger" due-to="Claude Warren">
        Issue a warning if a user defined License family has the same name as an existing one.
      </action>
      <action issue="RAT-346" type="add" dev="pottlinger" due-to="Claude Warren">
        Migrate to JUnit5 and fix minor issues in tests and javadoc.
      </action>
      <action issue="RAT-346" type="remove" dev="pottlinger" due-to="Claude Warren">
        Remove apache-rat-api module that contains misleading license-related classes.
      </action>
      <action issue="RAT-325" type="fix" dev="pottlinger" due-to="Claude Warren">
        To improve the performance during SPDX processing a check to skip expensive regex operations was added.
      </action>
      <action issue="RAT-325" type="fix" dev="pottlinger" due-to="Claude Warren">
        Internal logging feature enabled for license matching tests to avoid random test failures when manipulating System.out in test runs.
      </action>
      <action issue="RAT-325" type="add" dev="pottlinger" due-to="Claude Warren">
        Set log level default for CLI runs to WARN. This applies to test runs as well, as other UIs configure their logging natively.
      </action>
      <action issue="RAT-325" type="add" dev="pottlinger">
        Add missing dejavu font in Javadoc, generate MOJO metadata in site and fix broken links in webpage.
      </action>
      <action issue="RAT-325" type="fix" dev="pottlinger">
        Do not load fonts via Google/remotely, but use files hosted by ASF only and add privacy link to comply with ASF- and data protection/privacy regulations.
      </action>
      <action issue="RAT-344" type="fix" dev="claude">
        Fix double output by deleting any existing RAT report before writing a fresh file during plugin runs.
      </action>
      <action issue="RAT-339" type="update" dev="pottlinger" due-to="dependabot">
        Update mavenPluginPluginVersion from 3.10.2 to 3.11.0 and introduce goalPrefix in plugin configuration.
      </action>
      <action issue="RAT-339" type="update" dev="pottlinger" due-to="dependabot">
        Update junit-platform-runner from 1.8.1 to 1.10.1.
      </action>
      <action issue="RAT-339" type="update" dev="pottlinger" due-to="dependabot">
        Update junit from 5.10.0 to 5.10.1.
      </action>
      <action issue="RAT-339" type="update" dev="pottlinger" due-to="dependabot">
        Update actions/cache from 3.3.2 to 4.0.0.
      </action>
      <action issue="RAT-339" type="update" dev="pottlinger" due-to="dependabot">
        Update maven-surefire-plugin from 3.2.3 to 3.2.5.
      </action>
      <action issue="RAT-339" type="update" dev="pottlinger" due-to="dependabot">
        Update maven-jxr-plugin from 3.3.1 to 3.3.2.
      </action>
      <action issue="RAT-339" type="update" dev="pottlinger" due-to="dependabot">
        Update slf4j-simple from 2.0.9 to 2.0.11.
      </action>
      <action issue="RAT-339" type="update" dev="pottlinger" due-to="dependabot">
        Update assertj-core from 3.24.2 to 3.25.1.
      </action>
    </release>
    <release version="0.16" date="2023-12-28" description=
"Apart from dependency updates and multiple bugfixes,
this release brings the ability to use SPDX license identifiers and enhances the .gitignore-exclusion filterung during RAT runs.

Furthermore new CLI options were added and new file types can be used by default.
This release makes RAT a fully Maven3-compatible plugin and removes deprecated Maven2 completely.

Thanks to all new contributors for improving RAT!">
      <action issue="RAT-311" type="update" dev="pottlinger" due-to="dependabot">
        Update actions/setup-java from 3.4.1 to 4.0.0.
      </action>
      <action issue="RAT-311" type="update" dev="pottlinger" due-to="dependabot">
        Update actions/cache from 3.0.11 to 3.3.2
      </action>
      <action issue="RAT-311" type="update" dev="pottlinger" due-to="dependabot">
        Update actions/checkout from 3 to 4.
      </action>
      <action issue="RAT-311" type="update" dev="pottlinger" due-to="dependabot">
        Update mockito-core from 4.7.0 to 4.11.0, newer versions 5.x cannot be applied due to our JDK8-compatibility restriction.
      </action>
      <action issue="RAT-311" type="update" dev="pottlinger" due-to="dependabot">
        Update plexus-utils from 3.4.2 to 3.5.1, versions 4.x are for upcoming Maven4 and must not be applied here.
      </action>
      <action issue="RAT-311" type="update" dev="pottlinger" due-to="dependabot">
        Update maven-plugin-version from 3.6.4 to 3.8.2.
      </action>
      <action issue="RAT-311" type="update" dev="pottlinger" due-to="dependabot">
        Update wagon-ssh from 3.5.2 to 3.5.3.
      </action>
      <action issue="RAT-311" type="update" dev="pottlinger" due-to="dependabot">
        Update Ant from 1.10.12 to 1.10.14.
      </action>
      <action issue="RAT-311" type="update" dev="pottlinger" due-to="dependabot">
        Update ASF parent pom from 27 to 31 and update multiple maven plugin versions implicitly (surefire, release, project-info, enforcer, jxr).
      </action>
      <action issue="RAT-311" type="update" dev="pottlinger" due-to="dependabot">
        Update doxiaVersion from 1.11.1 to 1.12.0.
      </action>
      <action issue="RAT-311" type="update" dev="pottlinger" due-to="dependabot">
        Update maven-shared-utils from 3.3.4 to 3.4.2.
      </action>
      <action issue="RAT-311" type="update" dev="pottlinger" due-to="dependabot">
        Update org.slf4j:slf4j-simple from 1.7.36 to 2.0.9.
      </action>
      <action issue="RAT-311" type="update" dev="pottlinger" due-to="dependabot">
        Update commons-lang3 from 3.5 to 3.14.0.
      </action>
      <action issue="RAT-311" type="update" dev="pottlinger" due-to="dependabot">
        Update commons-compress from 1.21 to 1.25.
      </action>
      <action issue="RAT-311" type="update" dev="pottlinger" due-to="dependabot">
        Update commons-io from 2.11.0 to 2.15.1.
      </action>
      <action issue="RAT-311" type="update" dev="pottlinger" due-to="dependabot">
        Update commons-cli from 1.5.0 to 1.6.0.
      </action>
      <action issue="RAT-311" type="update" dev="pottlinger" due-to="dependabot">
        Update maven-pmd-plugin from 3.18.0 to 3.21.2.
      </action>
      <action issue="RAT-311" type="update" dev="pottlinger" due-to="dependabot">
        Update maven-dependency-plugin from 3.3.0 to 3.6.1.
      </action>
      <action issue="RAT-311" type="update" dev="pottlinger" due-to="dependabot">
        Update maven-compiler-plugin from 3.10.1 to 3.12.1.
      </action>
      <action issue="RAT-311" type="update" dev="pottlinger" due-to="dependabot">
        Update maven-javadoc-plugin from 3.4.1 to 3.6.3.
      </action>
      <action issue="RAT-311" type="update" dev="pottlinger" due-to="dependabot">
         Update maven-release-plugin from 2.5.3 to 3.0.1.
      </action>
      <action issue="RAT-311" type="update" dev="pottlinger" due-to="dependabot">
        Update maven-enforcer-plugin from 3.1.0 to 3.4.1.
      </action>
      <action issue="RAT-311" type="update" dev="pottlinger" due-to="dependabot">
        Update extra-enforcer-rules from 1.6.1 to 1.7.0
      </action>
      <action issue="RAT-311" type="update" dev="pottlinger" due-to="dependabot">
        Update maven-release-plugin from 2.5.3 to 3.0.1.
      </action>
      <action issue="RAT-311" type="update" dev="pottlinger" due-to="dependabot">
        Update animal-sniffer-maven-plugin from 1.22 to 1.23.
      </action>
      <action issue="RAT-311" type="update" dev="pottlinger" due-to="dependabot">
        Update maven-project-info-reports-plugin from 3.4.1 to 3.5.0.
      </action>
      <action issue="RAT-311" type="update" dev="pottlinger" due-to="dependabot">
        Update maven-surefire-plugin from 3.2.2 to 3.2.3.
      </action>
      <action issue="RAT-326" type="fix" dev="pottlinger">
        Fix existing javadoc build errors and add javadoc generation to existing GithubActions to not introduce build errors via merge requests.
      </action>
      <action issue="RAT-338" type="add" dev="pottlinger" due-to="Tamás Cservenák">
        Update minimal build Maven version to 3.2.5 and maven dependencies to 3.9.6. Remove pre-JDK8 code constructs and minor refactorings.
      </action>
      <action issue="RAT-335" type="add" dev="pottlinger" due-to="Niels Basjes">
        Enhance .gitignore handling; support multiple .gitignore files and allow a more complete parsing of Git's ignore files.
      </action>
      <action issue="RAT-322" type="add" dev="pottlinger" due-to="Jean-Baptiste Onofré">
        Add configuration option to scan hidden directories: --scan-hidden-directories on the command line and scanHiddenDirectories as a Maven plugin parameter.
      </action>
      <action issue="RAT-320" type="add" dev="pottlinger" due-to="Jean-Baptiste Onofré">
         Add new command line option -o/--output to write RAT's output to a file.
      </action>
      <action issue="RAT-329" type="add" dev="pottlinger" due-to="Claude Warren">
         Add markdown (MD) and yaml (YML/YAML) as a recognized extension for file and license processing.
      </action>
      <action issue="RAT-328" type="fix" dev="pottlinger" due-to="Claude Warren">
         Ensure that System.out does not get closed during report generation and updated javadocs.
      </action>
      <action issue="RAT-316" type="add" dev="pottlinger">
         Add default exclusion of MANIFEST.MF as it must not contain comment lines to include a license.
      </action>
      <action issue="RAT-321" type="add" dev="pottlinger" due-to="Claude Warren">
         Allow text-based XML configuration of RAT.
      </action>
      <action issue="RAT-311" type="fix" dev="pottlinger">
         Update commons-compress to 1.24.0 in order to circumvent CVE-2023-42503.
      </action>
      <action issue="RAT-251" type="fix" dev="jochenw" due-to="Claude Warren">
         Added SPDX processing for default licenses.
      </action>
      <action issue="RAT-315" type="fix" dev="jochenw" due-to="Guillaume Nodet">
        Fix warnings when using RAT with newer Maven versions as methods from Maven v2 are deprecated. Minimum version of required Maven changed to 3.2.5.
      </action>
      <action issue="RAT-317" type="fix" dev="pottlinger" due-to="Gary Gregory">
        Change log output level of SCM ignore parser from info to debug in order to produce less log output in RAT runs.
      </action>
      <action issue="RAT-314" type="fix" dev="pottlinger" due-to="François Guillot">
        Add default recursive exclusion for maven-induced build artifacts in folder .mvn.
      </action>
      <action issue="RAT-312" type="fix" dev="pottlinger">
        Remove Travis build as it is unreliable. Builds with ASF Jenkins and Github Actions remain as before.
      </action>
    </release>
    <release version="0.15" date="2022-08-31" description="This release fixes a warning during site builds and updates various dependencies.">
      <action issue="RAT-305" type="update" dev="pottlinger" due-to="dependabot">
        Update maven-project-info-reports-plugin from 3.3.0 to 3.4.1.
      </action>
      <action issue="RAT-305" type="update" dev="pottlinger" due-to="dependabot">
        Update maven-javadoc-plugin from 3.4.0 to 3.4.1.
      </action>
      <action issue="RAT-305" type="update" dev="pottlinger" due-to="dependabot">
        Update maven-jxr-plugin from 3.2.0 to 3.3.0.
      </action>
      <action issue="RAT-305" type="update" dev="pottlinger" due-to="dependabot">
        Update animal-sniffer-maven-plugin from 1.21 to 1.22.
      </action>
      <action issue="RAT-305" type="update" dev="pottlinger" due-to="dependabot">
        Update maven-site-plugin from 3.12.0 to 3.12.1.
      </action>
      <action issue="RAT-305" type="update" dev="pottlinger" due-to="dependabot">
        Update maven-pmd-plugin from 3.16.0 to 3.18.0.
      </action>
      <action issue="RAT-305" type="update" dev="pottlinger" due-to="dependabot">
        Update mockito-core from 4.6.0 to 4.7.0.
      </action>
      <action issue="RAT-305" type="update" dev="pottlinger" due-to="dependabot">
        Update extra-enforcer-rules from 1.5.1 to 1.6.1.
      </action>
      <action issue="RAT-305" type="update" dev="pottlinger" due-to="dependabot">
        Update Apache parent pom from 26 to 27.
      </action>
      <action issue="RAT-305" type="update" dev="pottlinger" due-to="dependabot">
        Update wagon-ssh from 3.5.1 to 3.5.2.
      </action>
      <action issue="RAT-305" type="update" dev="pottlinger" due-to="dependabot">
        Update maven-enforcer-plugin from 3.0.0 to 3.1.0.
      </action>
      <action issue="RAT-305" type="update" dev="pottlinger" due-to="dependabot">
        Update actions/setup-java from 3.3.0 to 3.4.1.
      </action>
      <action issue="RAT-309" type="fix" dev="pottlinger" due-to="Michael Osipov, Gary Gregory">
        Site builds could not be generated properly due to API changes: solution was to upgrade Maven Reporting API to 3.1.1 and use details of Maven Reporting Implementation 3.2.0 in RAT's Mojo hierarchy.
      </action>
      <action issue="RAT-309" type="fix" dev="pottlinger">
        Updated internal data structures from deprecated ArrayStack to JDK's ArrayDeque.
      </action>
      <action issue="RAT-306" type="fix" dev="pottlinger">
        Add note about hierarchy of changelogs in RAT project structure when publishing the project webpage.
      </action>
      <action issue="RAT-310" type="update" dev="pottlinger">
        Fix deprecation warnings in tests. Use hamcrest's annotations instead of ones from JUnit.
      </action>
      <action issue="RAT-307" type="fix" dev="pottlinger">
        Update to focal (Ubuntu 20.04) on Travis to circumvent build errors and be able to use more modern JDK versions. Deprecate openJDK8 build with focal as it is not supported on Travis.
      </action>
    </release>

    <release version="0.14" date="2022-05-28" description="This release contains dependency updates, bugfixes and many improvements apart from infrastructure updates at ASF.">
      <action issue="RAT-290" type="fix" dev="pottlinger" due-to="dependabot">
        Update maven-jxr-plugin from 2.5 to 3.2.0.
      </action>
      <action issue="RAT-290" type="fix" dev="pottlinger" due-to="dependabot">
        Update maven-antrun-plugin from 3.0.0 to 3.1.1.
      </action>
      <action issue="RAT-290" type="fix" dev="pottlinger" due-to="dependabot">
        Update github actions/checkout from 2 to 3.
      </action>
      <action issue="RAT-290" type="fix" dev="pottlinger" due-to="dependabot">
        Update github actions/setup-java from 2.5.0 to 3.3.0.
      </action>
      <action issue="RAT-290" type="fix" dev="pottlinger" due-to="dependabot">
        Update maven-pmd-plugin from 3.14.0 to 3.16.0.
      </action>
      <action issue="RAT-290" type="fix" dev="pottlinger" due-to="dependabot">
        Update maven-javadoc-plugin from 3.3.1 to 3.4.0.
      </action>
      <action issue="RAT-290" type="fix" dev="pottlinger" due-to="dependabot">
        Update maven-compiler-plugin from 3.8.1 to 3.10.1.
      </action>
      <action issue="RAT-290" type="fix" dev="pottlinger" due-to="dependabot">
        Update wagon-ssh from 3.5.0 to 3.5.1.
      </action>
      <action issue="RAT-290" type="fix" dev="pottlinger" due-to="dependabot">
        Update maven-site-plugin from 3.9.1 to 3.12.0.
      </action>
      <action issue="RAT-290" type="fix" dev="pottlinger" due-to="dependabot">
        Update maven-project-info-reports-plugin from 3.1.1 to 3.3.0.
      </action>
      <action issue="RAT-290" type="fix" dev="pottlinger" due-to="dependabot">
        Update mockito-core from 3.11.2 to 4.6.0.
      </action>
      <action issue="RAT-290" type="fix" dev="pottlinger" due-to="dependabot">
        Update ASF parent from 23 to 26.
      </action>
      <action issue="RAT-288" type="add" dev="pottlinger" due-to="Michael Osipov">
        Adapt logging output to be more compliant with future Maven versions as debug is deprecated and verbose is the recommended way to go.
      </action>
      <action type="fix" issue="RAT-273" dev="jochen">
        Some tests were based on the assumption, that the value of file.encoding
        can be changed on runtime. (Won't work nowadays, beginning with Java 16.)
        Removed this assumption in favour of a proper surefire configuration.
      </action>
      <action issue="RAT-273" type="fix" dev="jochen">
        Workaround for an incompatibility in the java.io.LineNumberReader, which is
        being replaced by the org.apache.rat.header.LineNumberReader.
      </action>
      <action issue="RAT-297" type="add" dev="pottlinger" due-to="Michael Osipov">
        Update maven-reporting-api from 3.0 to 3.1.0 and remove usage of deprecated Sink API.
      </action>
      <action issue="RAT-290" type="fix" dev="pottlinger" due-to="Jin Xu/Xeno Amess">
        Update animal-sniffer-maven-plugin from 1.20 to 1.21.
      </action>
      <action issue="RAT-296" type="fix" dev="pottlinger">
        Use Github Actions for matrix builds on Windows and ubuntu with JDK 8,11,12,13,14,15. Simplify Travis integration to avoid dockerhub-related build failures.
      </action>
      <action issue="RAT-274" type="fix" dev="pottlinger">
        Update to latest Apache Ant 1.10.12.
      </action>
      <action issue="RAT-291" type="fix" dev="pottlinger">
        Fix links to Travis builds for all creadur projects.
      </action>
      <action issue="RAT-290" type="fix" dev="pottlinger" due-to="dependabot">
        Update maven-dependency-plugin from 3.1.1 to 3.2.0.
      </action>
      <action issue="RAT-290" type="fix" dev="pottlinger" due-to="dependabot">
        Update plexus-utils from 3.0.21 to 3.4.1.
      </action>
      <action issue="RAT-290" type="fix" dev="pottlinger" due-to="dependabot">
        Update commons-cli from 1.4 to 1.5.0.
      </action>
      <action issue="RAT-290" type="fix" dev="pottlinger" due-to="dependabot">
        Update maven-plugin-annotation and maven-plugin-plugin from 3.6.1 to 3.6.2.
      </action>
      <action issue="RAT-275" type="fix" dev="pottlinger">
        Update to doxia 1.11.1 in order to get CVE-2020-13956-httpclient problem fixes in doxia.
      </action>
      <action issue="RAT-289" type="add" dev="pottlinger">
        Enable dependabot integration - write access is forbidden, but email alerts and pull requests should be ok.
      </action>
      <action issue="RAT-283" type="fix" dev="pottlinger">
        Update plugin versions and dependencies in order to run properly with Java8 as minimal compiler level.
      </action>
      <action issue="RAT-286" type="fix" dev="pottlinger">
        Update to maven-plugin-plugin v3.6.1 in order to circumvent error during maven site builds.
      </action>
      <action issue="RAT-285" type="fix" dev="pottlinger">
        Update to latest Apache Ant 1.10.11 in order to fix issues related to dependency commons-compress in Ant itself.
      </action>
      <action issue="RAT-207" type="fix" due-to="Xavier Dury" dev="pottlinger">
        Properly report thread-safeness to Maven.
      </action>
      <action issue="RAT-281" type="fix" dev="pottlinger">
        Update to latest Commons IO to fix CVE-2021-29425 (Moderate severity).
      </action>
      <action issue="RAT-274" type="fix" dev="pottlinger">
        Update to latest Apache Ant 1.10.10.
      </action>
      <action issue="RAT-279" type="add" dev="pottlinger">
        Migrate vom Travis CI.org to Travis-ci.com.
      </action>
      <action issue="RAT-277" type="fix" dev="pottlinger">
        Update to junit 4.13.1 to fix CVE-2020-15250.
      </action>
      <action issue="RAT-158" type="fix" dev="pottlinger">
        Update to new ASF parent 23 in order to get rid of doxia version management that generated warnings.
      </action>
      <action issue="RAT-274" type="fix" dev="pottlinger">
        Update to latest Apache Ant 1.10.9 to fix CVE-2020-11979. Update to JDK8 as minimal version/compiler version.
      </action>
      <action issue="RAT-271" type="add" dev="pottlinger">
        Move all Creadur projects to new Jenkins infrastructure at ASF and migrate from Subversion to Gitbox/Github. Please update your repository URLs and use the new default branch master in all projects.
      </action>
      <action issue="RAT-270" type="add" dev="pottlinger">
        Change default behaviour to output erroneous files to console. Can be disabled by setting rat.consoleOutput to false.
      </action>
      <action issue="RAT-269" type="fix" dev="pottlinger">
        Update to latest Apache Ant to fix CVE-2020-1945.
      </action>
      <action issue="RAT-268" type="fix" due-to="Robert Scholte" dev="pottlinger">
        Allow handling of pom-file-only projects by not assuming that all modules are in directories.
      </action>
      <action issue="RAT-267" type="fix" due-to="Fabio Utzig" dev="pottlinger">
        Report ignored lines from exclusion file to stderr instead of std to not generate erroneous JSON.
      </action>
      <action issue="RAT-266" type="add" due-to="Michael Osipov" dev="pottlinger">
        Add .factorypath to Eclipse-default exclusions.
      </action>
      <action issue="RAT-262" type="fix" dev="pottlinger">
        Treat JSON data as binary to avoid reports of missing licenses.
      </action>
      <action issue="RAT-260" type="fix" due-to="Kamil Breguła" dev="pottlinger">
        Change to docker image when building on Travis to avoid JDK version mixup in traditional build setup.
      </action>
      <action issue="RAT-258" type="fix" dev="pottlinger">
        Update to latest commons-compress to fix CVE-2019-12402.
      </action>
      <action issue="RAT-257" type="fix" dev="pottlinger">
        Adapt help text for CLI usage of RAT.
      </action>
      <action issue="RAT-254" type="add" dev="pottlinger">
        Properly finish move to gitbox/github, get rid of SVN references and adapt main branch to master and fix all Jenkins build jobs for RAT.
      </action>
      <action issue="RAT-244" type="add" dev="pottlinger">
        Update compiler level to 1.7 to allow building with more recent JDKs. Update plugins and dependencies to more modern versions to fix security issues (CVE-warnings).
      </action>
      <action issue="RAT-212" type="add" due-to="Niels Basjes" dev="pottlinger">
        Add alternative https URLs in Apache License, Version 2.0 to allow automatic recognition as valid ASF2.0.
      </action>
      <action issue="RAT-250" type="add" dev="pottlinger">
        Update to latest available and compatible Apache ANT 1.9.14 to get bugfixes.
      </action>
      <action issue="INFRA-17348" type="add" dev="jochen">
        SCM repository has been moved from svn.apache.org (Subversion) to gitbox.apache.org (Git)
      </action>
    </release>
    <release version="0.13" date="2018-10-13" description="Lots of bugfixes and improvements.">
      <action issue="RAT-228" type="add" due-to="Romain Manni-Bucau" dev="pottlinger">
        Fixing broken Ant unit test setup and making tests run more deterministic.
      </action>
      <action issue="RAT-245" type="add" dev="pottlinger">
        Update to latest available and compatible Apache ANT 1.9.12 to get bugfixes and newer JDK support.
      </action>
      <action issue="RAT-245" type="add" dev="pottlinger">
        Update to latest available and compatible Apache ANT 1.9.11 to get bugfixes and newer JDK support.
      </action>
      <action issue="RAT-245" type="add" dev="pottlinger">
        Update to latest available and compatible Apache ANT 1.9.10 due to CVE-2017-5645.
      </action>
      <action issue="RAT-242" type="fix" due-to="Matthias Bläsing" dev="pottlinger">
	Use UTF-8 as default encoding for RAT Ant reports.
      </action>
      <action issue="RAT-234" type="fix" due-to="ajbanck" dev="pottlinger">
	Do not treat TypeScript files as binary.
      </action>
      <action issue="RAT-243" type="add" due-to="Matthew Ouyang" dev="pottlinger">
	Add .checkstyle to Eclipse default exclusions.
      </action>
      <action issue="RAT-241" type="add" due-to="Andrew Gaul" dev="pottlinger">
	Reduce default log level of used exclusions to debug, only print totals into the maven log like includes.
      </action>
      <action issue="RAT-240" type="fix" dev="pottlinger">
	Overhauled CLI module to allow file based exclusions with wildcards and explicit file names.
      </action>
      <action issue="RAT-233" type="add" due-to="Stefan Bodewig" dev="pottlinger">
	Recognize XML-based .Net Core xproj files.
      </action>
      <action issue="RAT-226" type="add" dev="pottlinger">
        Update to latest available and compatible Apache ANT 1.9.9.
      </action>
      <action issue="RAT-222" type="fix" dev="pottlinger">
        Download section does not work if SNAPSHOT is deployed, add download of previous RAT release.
      </action>
      <action issue="RAT-224" type="fix" due-to="John Patrick" dev="pottlinger">
        Fixed example on webpage about usage of custom licenses.
      </action>
      <action issue="RAT-223" type="fix" due-to="Eric Friedrich" dev="pottlinger">
        Add support for Golang and Perl module files.
      </action>
    </release>

    <release version="0.12" date="2015-09-30" description=
" We now require Maven 3.0.5+ to build Rat, but as before we only require
 Maven 2.2.1+ if you want to use Rat in your own Maven projects.

We've integrated Rat into the ASF Jenkins to ensure continuous builds with various JDK versions.
">
      <action issue="RAT-215" type="fix" dev="pottlinger">
        Add WOFF2, WOFF, TTF and EOT font file extensions to binary file collection to allow faster detection as binary without reading in the files.
      </action>
      <action issue="RAT-214" type="fix" dev="pottlinger">
        Upgrade commons-compress and apache-ant due to possible security problems.
      </action>
      <action issue="RAT-213" type="fix" dev="pottlinger">
        Upgrade to commons-collections 3.2.2.
      </action>
      <action issue="RAT-210" type="fix" dev="pottlinger">
        Adapt layout of Creadur project pages to use the new ASF logo. Change links to SSL.
      </action>
      <action issue="RAT-163" type="fix" dev="jochen">
        Removing the Gradle Plugin from the Rat Core project, so that building
        with Java 5 works again.
      </action>
      <action issue="RAT-158" type="fix" due-to="Hervé Boutemy" dev="pottlinger">
        Fix SAX-Parser warning by explicitly excluding xerces in Doxia 1.2.
      </action>
      <action issue="RAT-173" type="fix" due-to="Chris Burroughs" dev="pottlinger">
        Allow complete skip of RAT plugin with rat.skip property.
      </action>
      <action issue="RAT-174" type="fix" due-to="Chris Burroughs" dev="pottlinger">
        CDDL1License still very slow, replace Pattern matching with simple String comparison.
      </action>
      <action issue="RAT-175" type="fix" dev="sebb">
        SourceCodeManagementSystems.hasIgnoreFile() should return boolean.
      </action>
      <action issue="RAT-177" type="fix" dev="pottlinger">
        Final arrays should be private.
      </action>
      <action issue="RAT-188" type="fix" due-to="Mark Thomas" dev="pottlinger">
        Fix problems with AnimalSniffer-plugin when running in GUMP with Java 8.
        Workaround for https://jira.codehaus.org/browse/MANIMALSNIFFER-45
      </action>
      <action issue="RAT-160" type="fix" due-to="Christopher Tubbs" dev="pottlinger">
        Ignore build.log created by maven-invoker-plugin.
      </action>
      <action issue="RAT-179" type="fix" dev="pottlinger">
        Maven plugin and Ant task do not support adding extra approved licenses.
      </action>
      <action issue="RAT-180" type="fix" dev="pottlinger">
        Generify and beautify texts in RAT report.
      </action>
      <action issue="RAT-196" type="add" due-to="Karl Heinz Marbaise" dev="pottlinger">
        Minor refactoring in pom.xml.
      </action>
      <action issue="RAT-194" type="fix" due-to="Hervé Boutemy" dev="pottlinger">
        Upgrade to Doxia 1.6 if called directly, does not affect problems reported in RAT-158. Minor improvements.
      </action>
      <action issue="RAT-61" type="add" due-to="Jukka Zitting" dev="dennisl">
        List files with unapproved licenses in Maven output.
      </action>
      <action issue="RAT-170" type="add" due-to="Philipp Ottlinger" dev="dennisl">
        RAT should use itself during build and site generation.
      </action>
      <action issue="RAT-181" type="add" dev="sebb">
        BinaryGuesser should treat *.truststore as binary.
      </action>
      <action issue="RAT-184" type="add" due-to="Karl Heinz Marbaise" dev="pottlinger">
        Add DEPENDENCIES to the list of ignored files in NoteGuesser.
      </action>
      <action issue="RAT-185" type="add" due-to="Karl Heinz Marbaise" dev="dennisl">
        .repository folder should be ignored.
      </action>
      <action issue="RAT-186" type="add" dev="dennisl">
        BinaryGuesser should recognize PSD files as images.
      </action>
      <action issue="RAT-187" type="add" due-to="Karl Heinz Marbaise" dev="dennisl">
        Add 'SAR', 'HAR', 'WSR' as archives which should be ignored.
      </action>
      <action issue="RAT-197" type="add" due-to="Karl Heinz Marbaise" dev="pottlinger">
        Improve exclusion defaults when working with Maven 3.3.1 (exclude .mvn).
      </action>
      <action issue="RAT-198" type="fix" due-to="Karl Heinz Marbaise" dev="pottlinger">
        Upgrade plexus-utils to 3.0.20.
      </action>
      <action issue="RAT-172" type="fix" dev="pottlinger">
        Exclude technical directories of source code management systems and their ignore files from RAT scans.
      </action>
      <action issue="RAT-200" type="fix" dev="pottlinger">
        Upgrade ASF parent POM to 17.
      </action>
      <action issue="RAT-201" type="add" dev="pottlinger">
        BinaryGuesser should treat *.swf as binary.
        Furthermore BinaryGuesser falls back to UTF-8 encoding in case the encoding given via system property
        (-Dfile.encoding) was not found.
      </action>
      <action issue="RAT-202" type="add" dev="pottlinger">
         Report layout differs between successful RAT checks and existence of unapproved files.
      </action>
      <action issue="RAT-202" type="add" dev="pottlinger">
         Report layout differs between successful RAT checks and existence of unapproved files.
      </action>
      <action issue="RAT-203" type="add" dev="pottlinger">
         Using 'license' in README, source code, javadoc, comments and site instead of 'licence';
         improve terminology to not confuse RAT consumers.
      </action>
      <action issue="RAT-204" type="add" dev="pottlinger">
        Unify resource handling in code and tests, make sure the resources are properly closed. Apply minor refactorings.
      </action>
    </release>
    <release version="0.11" date="2014-08-31" description=
"* Rat stays at compiler level 1.5 to be more compliant with other Maven plugins,
  fixed build/CI environment to reflect and ensure that.

  * Fixed Javadoc warnings during build, upgraded Maven Plugin Plugin to avoid
  warnings in generated code (https://jira.codehaus.org/browse/MPLUGIN-237)
">
    <action issue="RAT-135" type="fix">addLicenseHeaders is missing a space on license header.</action>
    <action issue="RAT-144" type="fix">AbstractRatMojo String constant arrays should be private</action>
    <action issue="RAT-148" type="fix" due-to="Chris A Mattmann">LicenseAddingReport#report has useless call to metaData.getData</action>
    <action issue="RAT-151" type="fix">Detect more archive file formats</action>
    <action issue="RAT-152" type="fix">Recognize the format for .bsh, .fml and .jsp file types</action>
    <action issue="RAT-153" type="fix">Do not add extra empty lines when appending headers for the Apache License</action>
    <action issue="RAT-154" type="fix">Indentation of the license header should be decided per family</action>
    <action issue="RAT-155" type="fix">Do not add empty first and last lines in the license header for certain families</action>
    <action issue="RAT-156" type="fix">Add some symmetry when applying license headers to files with file type specific headers</action>
    <action issue="RAT-159" type="fix">Detect OpenOffice documents as being archives</action>
    <action issue="RAT-129" type="add">Add support for CDDL 1.0</action>
    <action issue="RAT-162" type="add" due-to="Andrew Gaul">CDDL1License.matches slow with large inputs</action>
    <action issue="RAT-164" type="add">Allow skipping execution entirely</action>
    <action issue="RAT-165" type="add">Use a maven defaultGoal for RAT's base pom.xml</action>
    </release>
    <release version="0.10" date="2013-09-05" description=
"The 0.10 version includes several bug fixes,
most notably a fix for 0.9 performance issues.
 * Simpler binary archive
 * Updated dependencies and plugins
 * Fixed up generics and annotations">
      <action issue="RAT-137" type="fix">Website shows incorrect Maven goals in some pages</action>
      <action issue="RAT-128" type="fix">Use the proper name for the Apache License</action>
      <action issue="RAT-138" type="fix">RAT runs very slowly on some input</action>
      <action issue="RAT-140" type="fix">OASISLicense allows invalid Copyright line</action>
      <action issue="RAT-139" type="fix">FullTextMatchingLicense.prune uses inefficient deleteAtChar</action>
      <action issue="RAT-145" type="fix">Maven plugin should not run in the "verify" phase, but in the "validate" phase</action>
      <action issue="RAT-129" type="add">Add support for CDDL 1.0 </action>
    </release>
    <release version="0.9"  date="2013-05-02" description=
" * Improved documentation
  * Rat now requires Java5 at runtime
  * The Antlib contains a new matcher type that allows matching on the
   full text of the license rather than a single line.
 * Support automatic addition of license headers to svg files.">
      <action issue="RAT-3" type="fix">Incorrect alignment of file contents</action>
      <action issue="RAT-102" type="fix">typo in pom.xml / field description</action>
      <action issue="RAT-109" type="fix">Return value of mkdirs() is not checked and no error handling occurs</action>
      <action issue="RAT-116" type="fix">Docs don't say what the default excludes are</action>
      <action issue="RAT-120" type="fix">fix some maven warnings and upgrade some dependencies.</action>
      <action issue="RAT-121" type="fix">use maven java5 annotations for maven plugins</action>
      <action issue="RAT-122" type="fix">Maven Plugin: field to ignore errors and continue the build</action>
      <action issue="RAT-124" type="fix">Rat plugin should exclude the configuration directory used by IDEA</action>
      <action issue="RAT-126" type="fix">Default excludes do not ignore .git/ repository</action>
      <action issue="RAT-13" type="update">[GOOGLE-14] GNU License support</action>
      <action issue="RAT-49" type="update">Recognise MIT LIcense</action>
      <action issue="RAT-104" type="update">
          Using jUnit4 annotation based tests instead of junit3 - migration from junit 3.8.2 to current junit 4.10
      </action>
      <action issue="RAT-106" type="fix">Minor Javadoc errors fixed in 3 files</action>
      <action issue="RAT-108" type="update">Add native support for thrift generated code to be ignored</action>
      <action issue="RAT-111" type="update">RAT does not ignore javah generated files</action>
      <action issue="RAT-125" type="update">Support applied AL20 license headers, including checking for required copyright header line</action>
      <action issue="RAT-78" type="add">Support doxia 1.1.2</action>
      <action issue="RAT-59" type="update">Upgrade To Java 1.5</action>
      <action issue="RAT-119" type="update">Upgrade Maven prerequisite to 2.2.1</action>
    </release>
    <release version="0.8-incubating"  date="2011-11-15" description=
"Version 0.8 improves the command line interface, supports more file
types when adding license headers and makes it easier to detect custom
licenses.
Some website fixes
The Antlib and Maven plugins now provide simpler ways to detect licenses not directly supported by Rat.">
      <action issue="RAT-86" type="bug">CLI doesn't allow adding of licenses unless a custom stylesheet has been specified</action>
      <action issue="RAT-87" type="bug">Tests could leave temporary files around.></action>
      <action issue="RAT-92" type="bug">When adding licenses Rat used \n instead of the platform dependent line--end character(s)</action>
      <action issue="RAT-94" type="bug">Streams were not always closed immediately when adding licenses.</action>
      <action issue="RAT-79" type="update">Support automatic addition of license headers to Velocity templates</action>
      <action issue="RAT-83" type="update">Support automatic addition of license headers to Scala source files</action>
      <action issue="RAT-84" type="update">Support automatic addition of license headers to Ruby source files</action>
      <action issue="RAT-89" type="update">Support automatic addition of license headers to Perl, TCL, C++, C# and PHP source files</action>
      <action issue="RAT-91" type="update">Support automatic addition of license headers to Groovy source files</action>
      <action issue="RAT-85" type="update">Allow --addLicense as an alias for --addLicence for people used to the US spelling.</action>
      <action issue="RAT-34" type="update">--addLicense will add the license to the top of Java files without a package line or XML files without an XML declaration now - it used to not add anything.</action>
      <action issue="RAT-67" type="update">The XML and standard plain text reports now contain a timestamp with the time the report has been generated.</action>
      <action issue="RAT-95" type="update"> When adding licenses Rat will now remove any BOM from the file.</action>
      <action issue="RAT-93" type="update">--addLicense now supports more .NET specific files like MS Visual Studio project and solution files</action>
      <action issue="RAT-99" type="update">The command line interface has a new option that specifies a file containing regular expressions for files to exclude</action>
    </release>
    <release version="0.7-incubating"  date="2013-05-02" description=
"The following changes have been made in Apache RAT 0.7:

- Add support for Python scripts, C source files, Unix shell scripts (.sh) and Windows batch files (.bat) (RAT-68)
- Allow Ant task to output report as XML. (RAT-73)
- Allow users to specify a custom XSLT stylesheet for reports (RAT-74, and RAT-75)
- Some website fixes
- Optionally auto-add headers to source files. (RAT-76) ">
      <action issue="RAT-62" type="fix">Some of Rat's own files missing License Headers</action>
      <action issue="RAT-63" type="fix">ant-task-examples.xml has an wrong uri in the -typedef ant target</action>
      <action issue="RAT-70" type="fix">Missing closing html tag in generated report by</action>
      <action issue="RAT-17" type="update">Support the use of archives as input</action>
      <action issue="RAT-30" type="update">Support automatic addition of license headers</action>
      <action issue="RAT-76" type="update">Support automatic addition of license headers</action>
      <action issue="RAT-52" type="update">Merge In Rat Output Semantics</action>
      <action issue="RAT-56" type="update">Commons IO Wildcard Excludes</action>
      <action issue="RAT-65" type="update">Rat Pom cleanup</action>
      <action issue="RAT-68" type="update">Add support for Python, C, &amp; script files (.bat &amp; .sh)</action>
      <action issue="RAT-72" type="update">Keep version in plugins sample doc up to date</action>
      <action issue="RAT-73" type="update">Support for XML output in Ant task and Maven Plugin</action>
      <action issue="RAT-73" type="update">Support for XML output in Ant task and Maven Plugin</action>
      <action issue="RAT-74" type="update">Support for custom XSLT stylesheets</action>
      <action issue="RAT-75" type="update">Support for custom XSLT stylesheets</action>
    </release>
    <release version="0.6-incubating" date="2009-04-10" description=
"This is the first version using the org.apache package
structure and related names. RAT users are strongly encouraged to
migrate, as the old Google version will no longer be maintained.
 * Support for TMF header
 * Comprehend PEM, CRL file endings
 * Added reporting capability to recursive rat script
 * Moved to the Incubator@Apache
">
      <action issue="RAT-37" type="fix" dev="jochen"
          due-to="Jukka Zitting" due-to-email="jukka@apache.org">
        List all resources with unapproved licenses at the beginning of the report.
      </action>
      <action issue="RAT-36" type="fix" dev="jochen"
          due-to="Jukka Zitting" due-to-email="jukka@apache.org">
        Report header incorrectly refers to an "L" license marker
      </action>
      <action issue="RAT-33" type="fix" dev="jochen"
          due-to="Gavin" due-to-email="gavin@16degrees.com.au">
        Mailing list subscribe points to unsubscribe
      </action>
      <action issue="RAT-3" type="fix">Incorrect alignment of file contents</action>
      <action issue="RAT-11" type="fix">Incorrect number of unnapproved licences reported</action>
      <action issue="RAT-12" type="fix">Incorrect SCM info in maven plugin pom</action>
      <action issue="RAT-29" type="fix">NPE on &quot;mvn install&quot; in rat-anttasks</action>
      <action issue="RAT-34" type="fix">No license header added for java files that do not contain project line</action>
      <action issue="RAT-35" type="fix">Incorrect number of unapproved licenses reported by rat:check</action>
      <action issue="RAT-8" type="update">add JavaCC to GeneratedLicenseNotRequired</action>
      <action issue="RAT-9" type="update">A more informative website</action>
      <action issue="RAT-10" type="update">A few Javadoc comments</action>
      <action issue="RAT-23" type="update">More details in text summary</action>
      <action issue="RAT-24" type="update">Include checksums on web page</action>
      <action issue="RAT-26" type="update">Improve web summary</action>
      <action issue="RAT-27" type="update">Index page</action>
      <action issue="RAT-6" type="add">RAT Source Import</action>
      <action issue="RAT-28" type="add">Repackage maven plugin</action>
      <action issue="RAT-1" type="add">maven-rat-plugin and ant-rat tasks</action>
    </release>
    <release version="0.5.1" description=
"* Fixed file closing bug
 * Fixed XML bad character bug"/>
    <release version="0.5" description=
" * Added header matcher for DoJo.
 * Refactoring existing codebase to separate concerns and use
   resource pipeline.
 * New header matching library."/>
    <release version="0.4.1" description=
"Rat 0.4.1 is the first release with distributions. The release was cut
for this purpose.
 * Created POM for use with Rat library.
 * Ant task switched to use Xml based report."/>
    <release version="0.4" description=
" * Ant tasks added. These allow Rat reports to be run against a wide variety
   of resources from within Ant.
 * Legacy report is now deprecated. It will be removed before the next release.
 * Created stylesheet for xml reports which produce output similar to the legacy
   plain text report. Application now uses the xml report with that stylesheet.
 * Revised xml output format
 * Improve support for binary recognition by adding code that tastes files"/>
    <release version="0.3" description=
" * This is the last release with the original hacked together plain test report.
   The new XML reporting code is present but is not yet the default.
 * Rat 0.3 is the first release with release notes. All previous releases are
   now consigned to Ancient History. No record of them will be found here."/>
  </body>
</document><|MERGE_RESOLUTION|>--- conflicted
+++ resolved
@@ -72,13 +72,11 @@
     </release>
     -->
     <release version="0.17-SNAPSHOT" date="xxxx-yy-zz" description="Current SNAPSHOT - release to be done">
-<<<<<<< HEAD
       <action issue="RAT-453" type="add" dev="claudenw">
         Change layout and rendering of RAT report to contain RAT version information, counter values, encoding information of scanned files and aggregation by license type.
-=======
+      </action>
       <action issue="RAT-178" type="add" dev="claudenw">
         Added tests to TikaProcessorTests and DefaultAnalyserFactoryTest to properly handle non-existent and unreadable files during processing runs of our BinaryGuesser.
->>>>>>> bc5dc2b2
       </action>
       <action issue="RAT-405" type="add" dev="claudenw">
         Do not show sample output of scanned files in XML anymore. As files are report different tooling can be used to edit/check the files.
