--- conflicted
+++ resolved
@@ -72,10 +72,9 @@
     </release>
     -->
     <release version="0.17-SNAPSHOT" date="xxxx-yy-zz" description="Current SNAPSHOT - release to be done">
-<<<<<<< HEAD
       <action issue="RAT-412" type="fix" dev="claudenw">
         Fix checkstyle issues in analysis package.
-=======
+      </action>
       <action issue="RAT-414" type="fix" dev="claudenw">
         Fix checkstyle issues in api package.
       </action>
@@ -87,7 +86,6 @@
       </action>
       <action issue="RAT-441" type="fix" dev="pottlinger">
         Fix layout error when rendering available help options (double dot).
->>>>>>> 89bfb4c6
       </action>
       <action issue="RAT-390" type="add" dev="claudenw">
         Move and reimplement exclusion configuration from Maven plugin to RAT core. ExclusionProcessor is the central place to handle file inclusions and exclusions now.
