<?xml version='1.0'?>
<!--
  Licensed to the Apache Software Foundation (ASF) under one or more
  contributor license agreements.  See the NOTICE file distributed with
  this work for additional information regarding copyright ownership.
  The ASF licenses this file to You under the Apache License, Version 2.0
  (the "License"); you may not use this file except in compliance with
  the License.  You may obtain a copy of the License at

      http://www.apache.org/licenses/LICENSE-2.0

  Unless required by applicable law or agreed to in writing, software
  distributed under the License is distributed on an "AS IS" BASIS,
  WITHOUT WARRANTIES OR CONDITIONS OF ANY KIND, either express or implied.
  See the License for the specific language governing permissions and
  limitations under the License.
-->

<!--
This file is also used by the maven-changes-plugin to generate the release notes.
Useful ways of finding items to add to this file are:

1.  Add items when you fix a bug or add a feature (this makes the
release process easier :-).

2.  Do a JIRA search for tickets closed since the previous release.
  https://issues.apache.org/jira/projects/RAT?selectedItem=com.atlassian.jira.jira-projects-plugin:release-page

To generate the release notes from this file:

mvn changes:announcement-generate -Prelease-notes [-Dchanges.version=nn]
then tweak the formatting if necessary
and commit.
Run with changes.version-parameter in order to not generate a SNAPSHOT changelog

    Please list action attributes in the following order:
    issue - required
    type - required
    the rest are optional; order not important

    having the issue number first makes it easier to read the XML outline

If you wonder which action types are available:
https://maven.apache.org/plugins/maven-changes-plugin/xsd/changes-1.0.0.xsd

The <action> type attribute can be one of:

 * add: added functionality to the project.
 * fix: bug fix for the project
 * update: updated some part of the project.
 * remove: removed some functionality from the project.

-->
<document xmlns="http://maven.apache.org/changes/1.0.0"
          xmlns:xsi="http://www.w3.org/2001/XMLSchema-instance"
          xsi:schemaLocation="http://maven.apache.org/changes/1.0.0 https://maven.apache.org/xsd/changes-1.0.0.xsd">
  <properties>
    <title>Changes in Apache Creadur RAT</title>
    <author email="dev@creadur.apache.org">Apache Creadur RAT developers</author>
  </properties>

  <body>
    <!--release version="0.18-SNAPSHOT" date="xxxx-yy-zz" description="Current SNAPSHOT - release to be done">
      <action issue="RAT-xxx" type="update" dev="pottlinger" due-to="dependabot">
        TODO: collect all dependabot updates for release 0.18.
      </action>
    </release>
    <release version="0.17-SNAPSHOT" date="xxxx-yy-zz" description="Current SNAPSHOT - release to be done">
      <action issue="RAT-345" type="update" dev="pottlinger" due-to="dependabot">
        TODO: collect all dependabot updates for release 0.17.
      </action>
    </release>
    -->
    <release version="0.17-SNAPSHOT" date="xxxx-yy-zz" description="Current SNAPSHOT - release to be done">
<<<<<<< HEAD
      <action issue="RAT-494" type="fix" dev="claudenw" due-to="Tilman Hausherr">
        Fix NPE when encoding found in scanned document is not supported by the currently used JDK. Tika part of the bugfix can be found via TIKA-4505.
=======
      <action issue="RAT-489" type="add" dev="pottlinger">
        Provide a central known issues section to the RAT homepage in order to inform users more directly about already known challenges with the current RAT version.
>>>>>>> bcc29a79
      </action>
      <action issue="RAT-481" type="add" dev="pottlinger">
        Update scripts to generate RAT's webpage and fix multiple linking, menu and documentation errors.
      </action>
      <action issue="RAT-128" type="add" dev="claudenw">
        Properly distinguish between Apache licenses 1.0, 1.1 and 2.0 and rename to Apache license in reports.
      </action>
      <action issue="RAT-485" type="add" dev="claudenw">
        Add documentation of environment variables used in the RAT engine.
      </action>
      <action issue="RAT-362" type="add" dev="claudenw">
        Improve test and test result reporting for .gitignore parsing. Introduce environment variable abstraction.
      </action>
      <action issue="RAT-469" type="add" dev="claudenw" due-to="pottlinger">
        Add more integration tests for CLI and Maven plugin to verify configuration of valid licenses, ensure copyleft has to be enabled explicitly.
      </action>
      <action issue="RAT-479" type="add" dev="claudenw">
        Cleanup documentation and remove deprecated and outdated README files in RAT's main repository.
      </action>
      <action issue="RAT-406" type="add" dev="claudenw">
        Added integration tests for command line combinations to ensure marking a license as denied works.
      </action>
      <action issue="RAT-483" type="fix" dev="claudenw">
        Reworked handling of resources fixed the site build.
      </action>
      <action issue="RAT-474" type="fix" dev="claudenw">
        Rework handling of release notes and test resource propagation in builds to ease project import into Eclipse IDE and adapt build howto.
      </action>
      <action issue="RAT-444" type="fix" dev="pottlinger">
        Fix missing headlines when site templates are handled/filtered by Velocity.
      </action>
      <action issue="RAT-397" type="add" dev="pottlinger">
        Migrate webpage to newer site-plugin stack and change skin of site. Removed some of the reports as plugins are discontinued. Rename to RAT consistently.
      </action>
      <action issue="RAT-473" type="add" dev="engelen">
        Take global gitignore into account when determining which files to audit and which to skip.
      </action>
      <action issue="RAT-398" type="add" dev="claudenw">
        Deprecated certain Ant report functionality in favour of new CLI functionality. Deprecation information is printed to indicate how the new options can be configured.
      </action>
      <action issue="RAT-98" type="add" dev="claudenw">
        Report skipped/excluded files and integrate testing of inclusion-exclusion and DocumentNames to work under Unix, Windows and Mac.
      </action>
      <action issue="RAT-471" type="add" dev="pottlinger" due-to="clayjohnson">
        Integrate Creadur RAT into the updated develocity.apache.org instance.
      </action>
      <action issue="RAT-379" type="fix" dev="jochenw" due-to="pottlinger">
        Fix 'Path must include project or resource name: /' error after importing RAT into Eclipse IDE by changing the way resources are copied around submodules.
      </action>
      <action issue="RAT-469" type="add" dev="claudenw" due-to="pottlinger">
        Verify that projects that configure valid other licenses than the defaults, report correctly as well.
      </action>
      <action issue="RAT-467" type="add" dev="pottlinger">
        Add .externalToolBuilders to the default Eclipse exclusions during RAT runs.
      </action>
      <action issue="RAT-453" type="add" dev="claudenw">
        Change layout and rendering of RAT report to contain RAT version information, counter values, encoding information of scanned files and aggregation by license type.
      </action>
      <action issue="RAT-178" type="add" dev="claudenw">
        Added tests to TikaProcessorTests and DefaultAnalyserFactoryTest to properly handle non-existent and unreadable files during processing runs of our BinaryGuesser.
      </action>
      <action issue="RAT-405" type="add" dev="claudenw">
        Do not show sample output of scanned files in XML anymore. As files are report different tooling can be used to edit/check the files.
      </action>
      <action issue="RAT-259" type="add" dev="claudenw">
        Add new option --input-source to explicitly specify which files to scan for licenses.
      </action>
      <action issue="RAT-455" type="add" dev="claudenw">
        Disallow GPL license family by default as ASF does not allow this license family.
      </action>
      <action issue="RAT-457" type="fix" dev="claudenw">
        Added core integration test to verify JAR processing works correctly.
      </action>
      <action issue="RAT-458" type="add" dev="claudenw">
        Added core integration test to verify log level can be set from the command line.
      </action>
      <action issue="RAT-107" type="fix" dev="claudenw">
        Exclusions of defaults should work recursively and in submodules now. Added unit and integration tests.
      </action>
      <action issue="RAT-2" type="add" dev="claudenw">
        Added --input-exclude-size as an option to skip the scanning of very small files.
      </action>
      <action issue="RAT-41" type="fix" dev="claudenw">
        Added core integration tests and verified results without generating output via ClaimStatistics.
      </action>
      <action issue="RAT-81" type="add" dev="claudenw">
        Added encoding information of the file being read to the RAT report in case of STANDARD document files.
        Added media type attribute in report for all files.
      </action>
      <action issue="RAT-81" type="fix" dev="claudenw">
        Fixed encoding issue where text files not in UTF-8 encoding would not be read properly.
        Change adds charset to the metadata when it can be discovered. If not UTF-8 is returned.
        Added integration test to show reading of UTF8 and IBM037 encoding works.
      </action>
      <action issue="RAT-408" type="fix" dev="claudenw">
        Added core integration tests and verified RAT-408 is fixed with the new exclusion engine.
      </action>
      <action issue="RAT-426" type="fix" dev="claudenw">
        Added core integration tests and verified RAT-426 is fixed with the new exclusion engine.
      </action>
      <action issue="RAT-450" type="fix" dev="pottlinger">
        Harmonize log output messages that are automatically generated for Maven command line options to ease migration to v0.17.
      </action>
      <action issue="RAT-399" type="add" dev="claudenw">
        Moved the ignore code into apache-rat-core and provide more statistics in RAT report. Furthermore the CLI allows configuration of counter minimum and maximum values, e.g. maximum number of allowed unapproved licenses.
      </action>
      <action issue="RAT-358" type="fix" dev="pottlinger">
        Generate Maven help Mojo documentation under the same package as the auto-generated plugin parts: org.apache.rat.plugin.
      </action>
      <action issue="RAT-358" type="add" dev="claudenw">
        Overhaul documentation of the new functionality of RAT 0.17. Improve and comprehend the whole project webpage.
      </action>
      <action issue="RAT-439" type="fix" dev="claudenw">
        Fix checkstyle issues and make the build fail in case of new checkstyle warnings and errors.
      </action>
      <action issue="RAT-438" type="fix" dev="claudenw">
        Fix checkstyle issues in plugin module.
        Deprecated several classes.
      </action>
      <action issue="RAT-438" type="fix" dev="claudenw">
        Fix checkstyle issues in tools module.
      </action>
      <action issue="RAT-422" type="fix" dev="claudenw">
        Fix checkstyle issues in configuration.
      </action>
      <action issue="RAT-423" type="fix" dev="claudenw">
        Fix checkstyle issues in document subdirectories.
      </action>
      <action issue="RAT-435" type="fix" dev="claudenw">
        Fix checkstyle issues in root package.
      </action>
      <action issue="RAT-431" type="fix" dev="claudenw">
        Fix checkstyle issues in report.
      </action>
      <action issue="RAT-428" type="fix" dev="claudenw">
        Fix checkstyle issues in report/claim.
      </action>
      <action issue="RAT-425" type="fix" dev="claudenw">
        Fix checkstyle issues in help.
      </action>
      <action issue="RAT-426" type="fix" dev="claudenw">
        Fix checkstyle issues in license.
      </action>
      <action issue="RAT-424" type="fix" dev="claudenw">
        Fix checkstyle issues in document.
      </action>
      <action issue="RAT-420" type="fix" dev="claudenw">
        Fix checkstyle issues in config.
      </action>
      <action issue="RAT-419" type="fix" dev="claudenw">
        Fix checkstyle issues in config/parameters.
      </action>
      <action issue="RAT-421" type="fix" dev="claudenw">
        Fix checkstyle issues in configuration/builders package.
      </action>
      <action issue="RAT-415" type="fix" dev="pottlinger">
        Fix checkstyle issues in commandline.
      </action>
      <action issue="RAT-412" type="fix" dev="claudenw">
        Fix checkstyle issues in analysis package.
      </action>
      <action issue="RAT-414" type="fix" dev="claudenw">
        Fix checkstyle issues in api package.
      </action>
      <action issue="RAT-413" type="fix" dev="claudenw">
        Fix checkstyle issues in annotation package.
      </action>
      <action issue="RAT-411" type="fix" dev="claudenw">
        Fix checkstyle issues in analysis/matchers.
      </action>
      <action issue="RAT-441" type="fix" dev="pottlinger">
        Fix layout error when rendering available help options (double dot).
      </action>
      <action issue="RAT-390" type="add" dev="claudenw">
        Move and reimplement exclusion configuration from Maven plugin to RAT core. ExclusionProcessor is the central place to handle file inclusions and exclusions now.
      </action>
      <action issue="RAT-240" type="fix" dev="claudenw">
        Exclusions can be configured as a full path (due to the newly written ignore engine as of RAT-390).
      </action>
      <action issue="RAT-383" type="add" dev="claudenw">
        As part of the usage the harmonization generation of Ant documentation was added.
      </action>
      <action issue="RAT-409" type="fix" dev="claudenw">
        Clarify how our site is generated and adapt Maven build lifecycles and parameters accordingly to include package phase.
      </action>
      <action issue="RAT-384" type="add" dev="claudenw">
        As part of the usage harmonization XSD generation was added.
      </action>
      <action issue="RAT-378" type="add" dev="claudenw">
        As part of the usage harmonization among all UIs command line options and their arguments as well as the management of the license exclusion/inclusion and stylesheets were refactored.
      </action>
      <action issue="RAT-380" type="add" dev="claudenw">
        Commons-cli >=1.8.0 properly reports when deprecated CLI options are used. RAT does not need to check for deprecated options anymore as part of the usage harmonization among all UIs.
      </action>
      <action issue="RAT-371" type="fix" dev="claudenw">
        Do not use URL internally to load multiple files anymore and migrate to URI in order to avoid URL's equals/hashCode blocking method calls.
      </action>
      <action issue="RAT-323" type="add" dev="claudenw">
        As part of the harmonization efforts CLI options are centralized into one class, which is used to generate specific classes for Ant and Maven runs of RAT.
      </action>
      <action issue="RAT-369" type="fix" dev="claudenw">
        Centralize RAT's checkstyle configuration for all submodules under src/conf.
      </action>
      <action issue="RAT-391" type="add" dev="pottlinger">
        Integrate develocity service from Gradle and link to current results from badge in README.md.
      </action>
      <action issue="RAT-345" type="add" dev="pottlinger">
        Update build scripts and Maven wrapper in the RAT repo to Maven 3.9.7.
      </action>
      <action issue="RAT-374, RAT-381" type="add" dev="claudenw">
        Automatically generate commandline options/CLI help during the build and include it into the project webpage. Adapt READMEs.
      </action>
      <action issue="RAT-377" type="add" dev="claudenw">
          Added ability to specify the level of reporting on STANDARD files within a project.  This necessitated an addition
          of a command line option "standard" to limit specify the level of detail in the STANDARD file reporting.  See command line
          help for more details.  By default, there is no change in the reporting and only the presence of archives are reported.

          Change also fixed a major issue in license sorting.  Resulting in a change in order and expanding the name space for licenses.
          Licenses now must have a unique id within the family name space. (e.g. family1/one is different from family2/one).
      </action>
      <action issue="RAT-190" type="fix" dev="claudenw">
          Javascript (.js) files not processed as text.
          Fixed as part of the Tika change.
      </action>
      <action issue="RAT-265" type="fix" dev="claudenw">
        Fixed the filter compilation so that illegal regex do not cause other filters to be ignored.
        Updated the logging to only log a warning when at least one filter was skipped.
      </action>
      <action issue="RAT-372" type="add" dev="claudenw">
        Added ability to process archive files within a project to look for license files.  This necessitated an addition
        of a command line option "archive" to limit specify the level of detail in the archive report.  See command line
        help for more details.  By default, there is no change in the reporting and only the presence of archives are reported.

        This change also marked as deprecated the "-a", "--dir" and command line options.

        This change also marks an architecture change from processing Files to processing Documents in order to facilitate
        processing nested files in archives.
      </action>
      <action issue="RAT-314" type="add" dev="pottlinger">
        Add integration test for new default exclude .mvn, that was introduced with v0.16.
      </action>
      <action issue="RAT-369" type="add" dev="pottlinger">
        Integrate checkstyle and spotbugs into the build and webpage generation. Most charset-related errors cannot be fixed until we break JDK8-compliance and move to newer versions. Configured a maximum of allowed bugs to fail the build if new errors are introduced.
      </action>
      <action issue="RAT-301" type="fix" dev="pottlinger" due-to="claudenw">
        Chinese characters in comments are not classified as binary anymore (due to Tika integration).
      </action>
      <action issue="RAT-54" type="add" dev="claudenw">
        MIME Detection Using Apache Tika.
      </action>
      <action issue="RAT-20" type="fix" dev="claudenw">
        Changed to detecting binary by content not name.
      </action>
      <action issue="RAT-147" type="fix" dev="claudenw">
        Change to detect non UTF-8 text files as text not binary.
      </action>
      <action issue="RAT-150" type="fix" dev="claudenw">
        Switch to Tika to detect file types.  This will result in more file types being properly categorized and may
        result in some failures where the scans previously did not fail because we now properly check all text files.
      </action>
      <action issue="RAT-211" type="fix" dev="claudenw">
        Generated rat-output.xml is now well-formed, even if BinaryGuesser fails or there is XML content
        in the sample element.
      </action>
      <action issue="RAT-368" type="remove" dev="claudenw">
        Removed ReportFailedRuntimeException, ReportTransformer, RatReportAnalysisResultException, MimeTyper, ToNameTransformer,
        UnsuitableDocumentException, ReportTransformerTest, and ToNameTransformerTest as they are no longer used in the codebase.
        Note: FullTextMatchingeLicense and SimplePatternBasedLicense will be removed in 0.18.0
      </action>
      <action issue="RAT-354" type="fix" dev="pottlinger" due-to="Guillaume Nodet">
        Fix integration test failure with Maven4 by adding a version property in integration test's pom.xml. Versions above Maven4-alpha13 require Java17 and cannot be used with RAT, as it relies on Java8.
      </action>
      <action issue="RAT-355" type="add" dev="claudenw">
        Optionally export XML configuration file as part of run. Added framework to inspect available licenses and matchers.
      </action>
      <action issue="RAT-366" type="update" dev="claudenw">
        Switch to processing header matches in one call rather than line by line.
        This change also resulted in the possibility of multiple licenses being detected and reported.  forcing a change in the
        XML ouptut.  XML schema was developed for the output.
      </action>
      <action issue="RAT-333" type="fix" dev="claudenw">
        Fix if --force option is used executable bit is not set properly on newly created/license-augmented file.
      </action>
      <action issue="RAT-345" type="update" dev="pottlinger" due-to="Niels Basjes">
        Update gitignore-reader from 1.4.0 to 1.5.1 to fetch changes resulting from fixes of RAT-362.
      </action>
      <action issue="RAT-362" type="fix" dev="pottlinger" due-to="Niels Basjes, Arnout Engelen">
        Gitignore parsing fails when excluded element is part of the current base directory.
      </action>
      <action issue="RAT-367" type="fix" dev="pottlinger" due-to="Niels Basjes">
        Older jUnit3 tests were not run during the build after switching to jUnit5.
      </action>
      <action issue="RAT-77" type="add" dev="claudenw">
        Adds another stylesheet to explicitly output files with missing-headers. Thus plain-rat (default), missing-headers, and unapproved-licenses can be used in all RAT clients. From the CLI the -s option allows to use a short name (e.g. -s missing-headers or -s unapproved-licenses).
      </action>
      <action issue="RAT-345" type="update" dev="pottlinger" due-to="dependabot">
        TODO: collect all dependabot updates for release 0.17.
      </action>
    </release>
    <release version="0.16.1" date="2024-01-24" description=
"As release 0.16 introduced breaking changes concerning the configurability of the Maven plugin, these configuration options are reintroduced albeit as deprecated elements.
You need to adapt your configuration in contrast to pre-0.16 settings: please consult our webpage for more details and examples.

Apart from dependency updates the release contains new features in .gitignore-parser and reduces log spam of RAT.

The most important bugfix relates to performance issues (due to expensive regex scanning) in combination with the Copyright-matcher and SPDX-detection.

All feedback was used to overhaul the homepage to include how to configure custom licenses and matchers.

We migrated to jUnit5 and removed the 'apache-rat-api' module in this release.

Thanks for your patience and all the feedback in the making of this release!">
      <action issue="RAT-342" type="add" dev="pottlinger">
        Use Maven wrapper (with version 3.9.6) for reproducable local builds and on ASF Jenkins and Github Actions.
      </action>
      <action issue="RAT-343" type="fix" dev="pottlinger" due-to="Claude Warren">
        Reimplement old configuration elements for custom licenses in Maven plugin configurations (and updates to the webpage).
      </action>
      <action issue="RAT-343" type="fix" dev="pottlinger" due-to="Niels Basjes">
        Add integration test to allow enhanced testing of custom licenses.
      </action>
      <action issue="RAT-348" type="add" dev="pottlinger" due-to="Niels Basjes">
        Update gitignore-reader library to 1.3.1 to get latest changes in gitignore parsing.
      </action>
      <action issue="RAT-349" type="fix" dev="pottlinger" due-to="Niels Basjes">
        Fix NPE by falling back to default stylesheet if none was configured before.
      </action>
      <action issue="RAT-346" type="add" dev="pottlinger" due-to="Claude Warren">
        Issue a warning if a user defined License family has the same name as an existing one.
      </action>
      <action issue="RAT-346" type="add" dev="pottlinger" due-to="Claude Warren">
        Migrate to JUnit5 and fix minor issues in tests and javadoc.
      </action>
      <action issue="RAT-346" type="remove" dev="pottlinger" due-to="Claude Warren">
        Remove apache-rat-api module that contains misleading license-related classes.
      </action>
      <action issue="RAT-325" type="fix" dev="pottlinger" due-to="Claude Warren">
        To improve the performance during SPDX processing a check to skip expensive regex operations was added.
      </action>
      <action issue="RAT-325" type="fix" dev="pottlinger" due-to="Claude Warren">
        Internal logging feature enabled for license matching tests to avoid random test failures when manipulating System.out in test runs.
      </action>
      <action issue="RAT-325" type="add" dev="pottlinger" due-to="Claude Warren">
        Set log level default for CLI runs to WARN. This applies to test runs as well, as other UIs configure their logging natively.
      </action>
      <action issue="RAT-325" type="add" dev="pottlinger">
        Add missing dejavu font in Javadoc, generate MOJO metadata in site and fix broken links in webpage.
      </action>
      <action issue="RAT-325" type="fix" dev="pottlinger">
        Do not load fonts via Google/remotely, but use files hosted by ASF only and add privacy link to comply with ASF- and data protection/privacy regulations.
      </action>
      <action issue="RAT-344" type="fix" dev="claude">
        Fix double output by deleting any existing RAT report before writing a fresh file during plugin runs.
      </action>
      <action issue="RAT-339" type="update" dev="pottlinger" due-to="dependabot">
        Update mavenPluginPluginVersion from 3.10.2 to 3.11.0 and introduce goalPrefix in plugin configuration.
      </action>
      <action issue="RAT-339" type="update" dev="pottlinger" due-to="dependabot">
        Update junit-platform-runner from 1.8.1 to 1.10.1.
      </action>
      <action issue="RAT-339" type="update" dev="pottlinger" due-to="dependabot">
        Update junit from 5.10.0 to 5.10.1.
      </action>
      <action issue="RAT-339" type="update" dev="pottlinger" due-to="dependabot">
        Update actions/cache from 3.3.2 to 4.0.0.
      </action>
      <action issue="RAT-339" type="update" dev="pottlinger" due-to="dependabot">
        Update maven-surefire-plugin from 3.2.3 to 3.2.5.
      </action>
      <action issue="RAT-339" type="update" dev="pottlinger" due-to="dependabot">
        Update maven-jxr-plugin from 3.3.1 to 3.3.2.
      </action>
      <action issue="RAT-339" type="update" dev="pottlinger" due-to="dependabot">
        Update slf4j-simple from 2.0.9 to 2.0.11.
      </action>
      <action issue="RAT-339" type="update" dev="pottlinger" due-to="dependabot">
        Update assertj-core from 3.24.2 to 3.25.1.
      </action>
    </release>
    <release version="0.16" date="2023-12-28" description=
"Apart from dependency updates and multiple bugfixes,
this release brings the ability to use SPDX license identifiers and enhances the .gitignore-exclusion filterung during RAT runs.

Furthermore new CLI options were added and new file types can be used by default.
This release makes RAT a fully Maven3-compatible plugin and removes deprecated Maven2 completely.

Thanks to all new contributors for improving RAT!">
      <action issue="RAT-311" type="update" dev="pottlinger" due-to="dependabot">
        Update actions/setup-java from 3.4.1 to 4.0.0.
      </action>
      <action issue="RAT-311" type="update" dev="pottlinger" due-to="dependabot">
        Update actions/cache from 3.0.11 to 3.3.2
      </action>
      <action issue="RAT-311" type="update" dev="pottlinger" due-to="dependabot">
        Update actions/checkout from 3 to 4.
      </action>
      <action issue="RAT-311" type="update" dev="pottlinger" due-to="dependabot">
        Update mockito-core from 4.7.0 to 4.11.0, newer versions 5.x cannot be applied due to our JDK8-compatibility restriction.
      </action>
      <action issue="RAT-311" type="update" dev="pottlinger" due-to="dependabot">
        Update plexus-utils from 3.4.2 to 3.5.1, versions 4.x are for upcoming Maven4 and must not be applied here.
      </action>
      <action issue="RAT-311" type="update" dev="pottlinger" due-to="dependabot">
        Update maven-plugin-version from 3.6.4 to 3.8.2.
      </action>
      <action issue="RAT-311" type="update" dev="pottlinger" due-to="dependabot">
        Update wagon-ssh from 3.5.2 to 3.5.3.
      </action>
      <action issue="RAT-311" type="update" dev="pottlinger" due-to="dependabot">
        Update Ant from 1.10.12 to 1.10.14.
      </action>
      <action issue="RAT-311" type="update" dev="pottlinger" due-to="dependabot">
        Update ASF parent pom from 27 to 31 and update multiple maven plugin versions implicitly (surefire, release, project-info, enforcer, jxr).
      </action>
      <action issue="RAT-311" type="update" dev="pottlinger" due-to="dependabot">
        Update doxiaVersion from 1.11.1 to 1.12.0.
      </action>
      <action issue="RAT-311" type="update" dev="pottlinger" due-to="dependabot">
        Update maven-shared-utils from 3.3.4 to 3.4.2.
      </action>
      <action issue="RAT-311" type="update" dev="pottlinger" due-to="dependabot">
        Update org.slf4j:slf4j-simple from 1.7.36 to 2.0.9.
      </action>
      <action issue="RAT-311" type="update" dev="pottlinger" due-to="dependabot">
        Update commons-lang3 from 3.5 to 3.14.0.
      </action>
      <action issue="RAT-311" type="update" dev="pottlinger" due-to="dependabot">
        Update commons-compress from 1.21 to 1.25.
      </action>
      <action issue="RAT-311" type="update" dev="pottlinger" due-to="dependabot">
        Update commons-io from 2.11.0 to 2.15.1.
      </action>
      <action issue="RAT-311" type="update" dev="pottlinger" due-to="dependabot">
        Update commons-cli from 1.5.0 to 1.6.0.
      </action>
      <action issue="RAT-311" type="update" dev="pottlinger" due-to="dependabot">
        Update maven-pmd-plugin from 3.18.0 to 3.21.2.
      </action>
      <action issue="RAT-311" type="update" dev="pottlinger" due-to="dependabot">
        Update maven-dependency-plugin from 3.3.0 to 3.6.1.
      </action>
      <action issue="RAT-311" type="update" dev="pottlinger" due-to="dependabot">
        Update maven-compiler-plugin from 3.10.1 to 3.12.1.
      </action>
      <action issue="RAT-311" type="update" dev="pottlinger" due-to="dependabot">
        Update maven-javadoc-plugin from 3.4.1 to 3.6.3.
      </action>
      <action issue="RAT-311" type="update" dev="pottlinger" due-to="dependabot">
         Update maven-release-plugin from 2.5.3 to 3.0.1.
      </action>
      <action issue="RAT-311" type="update" dev="pottlinger" due-to="dependabot">
        Update maven-enforcer-plugin from 3.1.0 to 3.4.1.
      </action>
      <action issue="RAT-311" type="update" dev="pottlinger" due-to="dependabot">
        Update extra-enforcer-rules from 1.6.1 to 1.7.0
      </action>
      <action issue="RAT-311" type="update" dev="pottlinger" due-to="dependabot">
        Update maven-release-plugin from 2.5.3 to 3.0.1.
      </action>
      <action issue="RAT-311" type="update" dev="pottlinger" due-to="dependabot">
        Update animal-sniffer-maven-plugin from 1.22 to 1.23.
      </action>
      <action issue="RAT-311" type="update" dev="pottlinger" due-to="dependabot">
        Update maven-project-info-reports-plugin from 3.4.1 to 3.5.0.
      </action>
      <action issue="RAT-311" type="update" dev="pottlinger" due-to="dependabot">
        Update maven-surefire-plugin from 3.2.2 to 3.2.3.
      </action>
      <action issue="RAT-326" type="fix" dev="pottlinger">
        Fix existing javadoc build errors and add javadoc generation to existing GithubActions to not introduce build errors via merge requests.
      </action>
      <action issue="RAT-338" type="add" dev="pottlinger" due-to="Tamás Cservenák">
        Update minimal build Maven version to 3.2.5 and maven dependencies to 3.9.6. Remove pre-JDK8 code constructs and minor refactorings.
      </action>
      <action issue="RAT-335" type="add" dev="pottlinger" due-to="Niels Basjes">
        Enhance .gitignore handling; support multiple .gitignore files and allow a more complete parsing of Git's ignore files.
      </action>
      <action issue="RAT-322" type="add" dev="pottlinger" due-to="Jean-Baptiste Onofré">
        Add configuration option to scan hidden directories: --scan-hidden-directories on the command line and scanHiddenDirectories as a Maven plugin parameter.
      </action>
      <action issue="RAT-320" type="add" dev="pottlinger" due-to="Jean-Baptiste Onofré">
         Add new command line option -o/--output to write RAT's output to a file.
      </action>
      <action issue="RAT-329" type="add" dev="pottlinger" due-to="Claude Warren">
         Add markdown (MD) and yaml (YML/YAML) as a recognized extension for file and license processing.
      </action>
      <action issue="RAT-328" type="fix" dev="pottlinger" due-to="Claude Warren">
         Ensure that System.out does not get closed during report generation and updated javadocs.
      </action>
      <action issue="RAT-316" type="add" dev="pottlinger">
         Add default exclusion of MANIFEST.MF as it must not contain comment lines to include a license.
      </action>
      <action issue="RAT-321" type="add" dev="pottlinger" due-to="Claude Warren">
         Allow text-based XML configuration of RAT.
      </action>
      <action issue="RAT-311" type="fix" dev="pottlinger">
         Update commons-compress to 1.24.0 in order to circumvent CVE-2023-42503.
      </action>
      <action issue="RAT-251" type="fix" dev="jochenw" due-to="Claude Warren">
         Added SPDX processing for default licenses.
      </action>
      <action issue="RAT-315" type="fix" dev="jochenw" due-to="Guillaume Nodet">
        Fix warnings when using RAT with newer Maven versions as methods from Maven v2 are deprecated. Minimum version of required Maven changed to 3.2.5.
      </action>
      <action issue="RAT-317" type="fix" dev="pottlinger" due-to="Gary Gregory">
        Change log output level of SCM ignore parser from info to debug in order to produce less log output in RAT runs.
      </action>
      <action issue="RAT-314" type="fix" dev="pottlinger" due-to="François Guillot">
        Add default recursive exclusion for maven-induced build artifacts in folder .mvn.
      </action>
      <action issue="RAT-312" type="fix" dev="pottlinger">
        Remove Travis build as it is unreliable. Builds with ASF Jenkins and Github Actions remain as before.
      </action>
    </release>
    <release version="0.15" date="2022-08-31" description="This release fixes a warning during site builds and updates various dependencies.">
      <action issue="RAT-305" type="update" dev="pottlinger" due-to="dependabot">
        Update maven-project-info-reports-plugin from 3.3.0 to 3.4.1.
      </action>
      <action issue="RAT-305" type="update" dev="pottlinger" due-to="dependabot">
        Update maven-javadoc-plugin from 3.4.0 to 3.4.1.
      </action>
      <action issue="RAT-305" type="update" dev="pottlinger" due-to="dependabot">
        Update maven-jxr-plugin from 3.2.0 to 3.3.0.
      </action>
      <action issue="RAT-305" type="update" dev="pottlinger" due-to="dependabot">
        Update animal-sniffer-maven-plugin from 1.21 to 1.22.
      </action>
      <action issue="RAT-305" type="update" dev="pottlinger" due-to="dependabot">
        Update maven-site-plugin from 3.12.0 to 3.12.1.
      </action>
      <action issue="RAT-305" type="update" dev="pottlinger" due-to="dependabot">
        Update maven-pmd-plugin from 3.16.0 to 3.18.0.
      </action>
      <action issue="RAT-305" type="update" dev="pottlinger" due-to="dependabot">
        Update mockito-core from 4.6.0 to 4.7.0.
      </action>
      <action issue="RAT-305" type="update" dev="pottlinger" due-to="dependabot">
        Update extra-enforcer-rules from 1.5.1 to 1.6.1.
      </action>
      <action issue="RAT-305" type="update" dev="pottlinger" due-to="dependabot">
        Update Apache parent pom from 26 to 27.
      </action>
      <action issue="RAT-305" type="update" dev="pottlinger" due-to="dependabot">
        Update wagon-ssh from 3.5.1 to 3.5.2.
      </action>
      <action issue="RAT-305" type="update" dev="pottlinger" due-to="dependabot">
        Update maven-enforcer-plugin from 3.0.0 to 3.1.0.
      </action>
      <action issue="RAT-305" type="update" dev="pottlinger" due-to="dependabot">
        Update actions/setup-java from 3.3.0 to 3.4.1.
      </action>
      <action issue="RAT-309" type="fix" dev="pottlinger" due-to="Michael Osipov, Gary Gregory">
        Site builds could not be generated properly due to API changes: solution was to upgrade Maven Reporting API to 3.1.1 and use details of Maven Reporting Implementation 3.2.0 in RAT's Mojo hierarchy.
      </action>
      <action issue="RAT-309" type="fix" dev="pottlinger">
        Updated internal data structures from deprecated ArrayStack to JDK's ArrayDeque.
      </action>
      <action issue="RAT-306" type="fix" dev="pottlinger">
        Add note about hierarchy of changelogs in RAT project structure when publishing the project webpage.
      </action>
      <action issue="RAT-310" type="update" dev="pottlinger">
        Fix deprecation warnings in tests. Use hamcrest's annotations instead of ones from JUnit.
      </action>
      <action issue="RAT-307" type="fix" dev="pottlinger">
        Update to focal (Ubuntu 20.04) on Travis to circumvent build errors and be able to use more modern JDK versions. Deprecate openJDK8 build with focal as it is not supported on Travis.
      </action>
    </release>

    <release version="0.14" date="2022-05-28" description="This release contains dependency updates, bugfixes and many improvements apart from infrastructure updates at ASF.">
      <action issue="RAT-290" type="fix" dev="pottlinger" due-to="dependabot">
        Update maven-jxr-plugin from 2.5 to 3.2.0.
      </action>
      <action issue="RAT-290" type="fix" dev="pottlinger" due-to="dependabot">
        Update maven-antrun-plugin from 3.0.0 to 3.1.1.
      </action>
      <action issue="RAT-290" type="fix" dev="pottlinger" due-to="dependabot">
        Update github actions/checkout from 2 to 3.
      </action>
      <action issue="RAT-290" type="fix" dev="pottlinger" due-to="dependabot">
        Update github actions/setup-java from 2.5.0 to 3.3.0.
      </action>
      <action issue="RAT-290" type="fix" dev="pottlinger" due-to="dependabot">
        Update maven-pmd-plugin from 3.14.0 to 3.16.0.
      </action>
      <action issue="RAT-290" type="fix" dev="pottlinger" due-to="dependabot">
        Update maven-javadoc-plugin from 3.3.1 to 3.4.0.
      </action>
      <action issue="RAT-290" type="fix" dev="pottlinger" due-to="dependabot">
        Update maven-compiler-plugin from 3.8.1 to 3.10.1.
      </action>
      <action issue="RAT-290" type="fix" dev="pottlinger" due-to="dependabot">
        Update wagon-ssh from 3.5.0 to 3.5.1.
      </action>
      <action issue="RAT-290" type="fix" dev="pottlinger" due-to="dependabot">
        Update maven-site-plugin from 3.9.1 to 3.12.0.
      </action>
      <action issue="RAT-290" type="fix" dev="pottlinger" due-to="dependabot">
        Update maven-project-info-reports-plugin from 3.1.1 to 3.3.0.
      </action>
      <action issue="RAT-290" type="fix" dev="pottlinger" due-to="dependabot">
        Update mockito-core from 3.11.2 to 4.6.0.
      </action>
      <action issue="RAT-290" type="fix" dev="pottlinger" due-to="dependabot">
        Update ASF parent from 23 to 26.
      </action>
      <action issue="RAT-288" type="add" dev="pottlinger" due-to="Michael Osipov">
        Adapt logging output to be more compliant with future Maven versions as debug is deprecated and verbose is the recommended way to go.
      </action>
      <action type="fix" issue="RAT-273" dev="jochen">
        Some tests were based on the assumption, that the value of file.encoding
        can be changed on runtime. (Won't work nowadays, beginning with Java 16.)
        Removed this assumption in favour of a proper surefire configuration.
      </action>
      <action issue="RAT-273" type="fix" dev="jochen">
        Workaround for an incompatibility in the java.io.LineNumberReader, which is
        being replaced by the org.apache.rat.header.LineNumberReader.
      </action>
      <action issue="RAT-297" type="add" dev="pottlinger" due-to="Michael Osipov">
        Update maven-reporting-api from 3.0 to 3.1.0 and remove usage of deprecated Sink API.
      </action>
      <action issue="RAT-290" type="fix" dev="pottlinger" due-to="Jin Xu/Xeno Amess">
        Update animal-sniffer-maven-plugin from 1.20 to 1.21.
      </action>
      <action issue="RAT-296" type="fix" dev="pottlinger">
        Use Github Actions for matrix builds on Windows and ubuntu with JDK 8,11,12,13,14,15. Simplify Travis integration to avoid dockerhub-related build failures.
      </action>
      <action issue="RAT-274" type="fix" dev="pottlinger">
        Update to latest Apache Ant 1.10.12.
      </action>
      <action issue="RAT-291" type="fix" dev="pottlinger">
        Fix links to Travis builds for all creadur projects.
      </action>
      <action issue="RAT-290" type="fix" dev="pottlinger" due-to="dependabot">
        Update maven-dependency-plugin from 3.1.1 to 3.2.0.
      </action>
      <action issue="RAT-290" type="fix" dev="pottlinger" due-to="dependabot">
        Update plexus-utils from 3.0.21 to 3.4.1.
      </action>
      <action issue="RAT-290" type="fix" dev="pottlinger" due-to="dependabot">
        Update commons-cli from 1.4 to 1.5.0.
      </action>
      <action issue="RAT-290" type="fix" dev="pottlinger" due-to="dependabot">
        Update maven-plugin-annotation and maven-plugin-plugin from 3.6.1 to 3.6.2.
      </action>
      <action issue="RAT-275" type="fix" dev="pottlinger">
        Update to doxia 1.11.1 in order to get CVE-2020-13956-httpclient problem fixes in doxia.
      </action>
      <action issue="RAT-289" type="add" dev="pottlinger">
        Enable dependabot integration - write access is forbidden, but email alerts and pull requests should be ok.
      </action>
      <action issue="RAT-283" type="fix" dev="pottlinger">
        Update plugin versions and dependencies in order to run properly with Java8 as minimal compiler level.
      </action>
      <action issue="RAT-286" type="fix" dev="pottlinger">
        Update to maven-plugin-plugin v3.6.1 in order to circumvent error during maven site builds.
      </action>
      <action issue="RAT-285" type="fix" dev="pottlinger">
        Update to latest Apache Ant 1.10.11 in order to fix issues related to dependency commons-compress in Ant itself.
      </action>
      <action issue="RAT-207" type="fix" due-to="Xavier Dury" dev="pottlinger">
        Properly report thread-safeness to Maven.
      </action>
      <action issue="RAT-281" type="fix" dev="pottlinger">
        Update to latest Commons IO to fix CVE-2021-29425 (Moderate severity).
      </action>
      <action issue="RAT-274" type="fix" dev="pottlinger">
        Update to latest Apache Ant 1.10.10.
      </action>
      <action issue="RAT-279" type="add" dev="pottlinger">
        Migrate vom Travis CI.org to Travis-ci.com.
      </action>
      <action issue="RAT-277" type="fix" dev="pottlinger">
        Update to junit 4.13.1 to fix CVE-2020-15250.
      </action>
      <action issue="RAT-158" type="fix" dev="pottlinger">
        Update to new ASF parent 23 in order to get rid of doxia version management that generated warnings.
      </action>
      <action issue="RAT-274" type="fix" dev="pottlinger">
        Update to latest Apache Ant 1.10.9 to fix CVE-2020-11979. Update to JDK8 as minimal version/compiler version.
      </action>
      <action issue="RAT-271" type="add" dev="pottlinger">
        Move all Creadur projects to new Jenkins infrastructure at ASF and migrate from Subversion to Gitbox/Github. Please update your repository URLs and use the new default branch master in all projects.
      </action>
      <action issue="RAT-270" type="add" dev="pottlinger">
        Change default behaviour to output erroneous files to console. Can be disabled by setting rat.consoleOutput to false.
      </action>
      <action issue="RAT-269" type="fix" dev="pottlinger">
        Update to latest Apache Ant to fix CVE-2020-1945.
      </action>
      <action issue="RAT-268" type="fix" due-to="Robert Scholte" dev="pottlinger">
        Allow handling of pom-file-only projects by not assuming that all modules are in directories.
      </action>
      <action issue="RAT-267" type="fix" due-to="Fabio Utzig" dev="pottlinger">
        Report ignored lines from exclusion file to stderr instead of std to not generate erroneous JSON.
      </action>
      <action issue="RAT-266" type="add" due-to="Michael Osipov" dev="pottlinger">
        Add .factorypath to Eclipse-default exclusions.
      </action>
      <action issue="RAT-262" type="fix" dev="pottlinger">
        Treat JSON data as binary to avoid reports of missing licenses.
      </action>
      <action issue="RAT-260" type="fix" due-to="Kamil Breguła" dev="pottlinger">
        Change to docker image when building on Travis to avoid JDK version mixup in traditional build setup.
      </action>
      <action issue="RAT-258" type="fix" dev="pottlinger">
        Update to latest commons-compress to fix CVE-2019-12402.
      </action>
      <action issue="RAT-257" type="fix" dev="pottlinger">
        Adapt help text for CLI usage of RAT.
      </action>
      <action issue="RAT-254" type="add" dev="pottlinger">
        Properly finish move to gitbox/github, get rid of SVN references and adapt main branch to master and fix all Jenkins build jobs for RAT.
      </action>
      <action issue="RAT-244" type="add" dev="pottlinger">
        Update compiler level to 1.7 to allow building with more recent JDKs. Update plugins and dependencies to more modern versions to fix security issues (CVE-warnings).
      </action>
      <action issue="RAT-212" type="add" due-to="Niels Basjes" dev="pottlinger">
        Add alternative https URLs in Apache License, Version 2.0 to allow automatic recognition as valid ASF2.0.
      </action>
      <action issue="RAT-250" type="add" dev="pottlinger">
        Update to latest available and compatible Apache ANT 1.9.14 to get bugfixes.
      </action>
      <action issue="INFRA-17348" type="add" dev="jochen">
        SCM repository has been moved from svn.apache.org (Subversion) to gitbox.apache.org (Git)
      </action>
    </release>
    <release version="0.13" date="2018-10-13" description="Lots of bugfixes and improvements.">
      <action issue="RAT-228" type="add" due-to="Romain Manni-Bucau" dev="pottlinger">
        Fixing broken Ant unit test setup and making tests run more deterministic.
      </action>
      <action issue="RAT-245" type="add" dev="pottlinger">
        Update to latest available and compatible Apache ANT 1.9.12 to get bugfixes and newer JDK support.
      </action>
      <action issue="RAT-245" type="add" dev="pottlinger">
        Update to latest available and compatible Apache ANT 1.9.11 to get bugfixes and newer JDK support.
      </action>
      <action issue="RAT-245" type="add" dev="pottlinger">
        Update to latest available and compatible Apache ANT 1.9.10 due to CVE-2017-5645.
      </action>
      <action issue="RAT-242" type="fix" due-to="Matthias Bläsing" dev="pottlinger">
	Use UTF-8 as default encoding for RAT Ant reports.
      </action>
      <action issue="RAT-234" type="fix" due-to="ajbanck" dev="pottlinger">
	Do not treat TypeScript files as binary.
      </action>
      <action issue="RAT-243" type="add" due-to="Matthew Ouyang" dev="pottlinger">
	Add .checkstyle to Eclipse default exclusions.
      </action>
      <action issue="RAT-241" type="add" due-to="Andrew Gaul" dev="pottlinger">
	Reduce default log level of used exclusions to debug, only print totals into the maven log like includes.
      </action>
      <action issue="RAT-240" type="fix" dev="pottlinger">
	Overhauled CLI module to allow file based exclusions with wildcards and explicit file names.
      </action>
      <action issue="RAT-233" type="add" due-to="Stefan Bodewig" dev="pottlinger">
	Recognize XML-based .Net Core xproj files.
      </action>
      <action issue="RAT-226" type="add" dev="pottlinger">
        Update to latest available and compatible Apache ANT 1.9.9.
      </action>
      <action issue="RAT-222" type="fix" dev="pottlinger">
        Download section does not work if SNAPSHOT is deployed, add download of previous RAT release.
      </action>
      <action issue="RAT-224" type="fix" due-to="John Patrick" dev="pottlinger">
        Fixed example on webpage about usage of custom licenses.
      </action>
      <action issue="RAT-223" type="fix" due-to="Eric Friedrich" dev="pottlinger">
        Add support for Golang and Perl module files.
      </action>
    </release>

    <release version="0.12" date="2015-09-30" description=
" We now require Maven 3.0.5+ to build Rat, but as before we only require
 Maven 2.2.1+ if you want to use Rat in your own Maven projects.

We've integrated Rat into the ASF Jenkins to ensure continuous builds with various JDK versions.
">
      <action issue="RAT-215" type="fix" dev="pottlinger">
        Add WOFF2, WOFF, TTF and EOT font file extensions to binary file collection to allow faster detection as binary without reading in the files.
      </action>
      <action issue="RAT-214" type="fix" dev="pottlinger">
        Upgrade commons-compress and apache-ant due to possible security problems.
      </action>
      <action issue="RAT-213" type="fix" dev="pottlinger">
        Upgrade to commons-collections 3.2.2.
      </action>
      <action issue="RAT-210" type="fix" dev="pottlinger">
        Adapt layout of Creadur project pages to use the new ASF logo. Change links to SSL.
      </action>
      <action issue="RAT-163" type="fix" dev="jochen">
        Removing the Gradle Plugin from the Rat Core project, so that building
        with Java 5 works again.
      </action>
      <action issue="RAT-158" type="fix" due-to="Hervé Boutemy" dev="pottlinger">
        Fix SAX-Parser warning by explicitly excluding xerces in Doxia 1.2.
      </action>
      <action issue="RAT-173" type="fix" due-to="Chris Burroughs" dev="pottlinger">
        Allow complete skip of RAT plugin with rat.skip property.
      </action>
      <action issue="RAT-174" type="fix" due-to="Chris Burroughs" dev="pottlinger">
        CDDL1License still very slow, replace Pattern matching with simple String comparison.
      </action>
      <action issue="RAT-175" type="fix" dev="sebb">
        SourceCodeManagementSystems.hasIgnoreFile() should return boolean.
      </action>
      <action issue="RAT-177" type="fix" dev="pottlinger">
        Final arrays should be private.
      </action>
      <action issue="RAT-188" type="fix" due-to="Mark Thomas" dev="pottlinger">
        Fix problems with AnimalSniffer-plugin when running in GUMP with Java 8.
        Workaround for https://jira.codehaus.org/browse/MANIMALSNIFFER-45
      </action>
      <action issue="RAT-160" type="fix" due-to="Christopher Tubbs" dev="pottlinger">
        Ignore build.log created by maven-invoker-plugin.
      </action>
      <action issue="RAT-179" type="fix" dev="pottlinger">
        Maven plugin and Ant task do not support adding extra approved licenses.
      </action>
      <action issue="RAT-180" type="fix" dev="pottlinger">
        Generify and beautify texts in RAT report.
      </action>
      <action issue="RAT-196" type="add" due-to="Karl Heinz Marbaise" dev="pottlinger">
        Minor refactoring in pom.xml.
      </action>
      <action issue="RAT-194" type="fix" due-to="Hervé Boutemy" dev="pottlinger">
        Upgrade to Doxia 1.6 if called directly, does not affect problems reported in RAT-158. Minor improvements.
      </action>
      <action issue="RAT-61" type="add" due-to="Jukka Zitting" dev="dennisl">
        List files with unapproved licenses in Maven output.
      </action>
      <action issue="RAT-170" type="add" due-to="Philipp Ottlinger" dev="dennisl">
        RAT should use itself during build and site generation.
      </action>
      <action issue="RAT-181" type="add" dev="sebb">
        BinaryGuesser should treat *.truststore as binary.
      </action>
      <action issue="RAT-184" type="add" due-to="Karl Heinz Marbaise" dev="pottlinger">
        Add DEPENDENCIES to the list of ignored files in NoteGuesser.
      </action>
      <action issue="RAT-185" type="add" due-to="Karl Heinz Marbaise" dev="dennisl">
        .repository folder should be ignored.
      </action>
      <action issue="RAT-186" type="add" dev="dennisl">
        BinaryGuesser should recognize PSD files as images.
      </action>
      <action issue="RAT-187" type="add" due-to="Karl Heinz Marbaise" dev="dennisl">
        Add 'SAR', 'HAR', 'WSR' as archives which should be ignored.
      </action>
      <action issue="RAT-197" type="add" due-to="Karl Heinz Marbaise" dev="pottlinger">
        Improve exclusion defaults when working with Maven 3.3.1 (exclude .mvn).
      </action>
      <action issue="RAT-198" type="fix" due-to="Karl Heinz Marbaise" dev="pottlinger">
        Upgrade plexus-utils to 3.0.20.
      </action>
      <action issue="RAT-172" type="fix" dev="pottlinger">
        Exclude technical directories of source code management systems and their ignore files from RAT scans.
      </action>
      <action issue="RAT-200" type="fix" dev="pottlinger">
        Upgrade ASF parent POM to 17.
      </action>
      <action issue="RAT-201" type="add" dev="pottlinger">
        BinaryGuesser should treat *.swf as binary.
        Furthermore BinaryGuesser falls back to UTF-8 encoding in case the encoding given via system property
        (-Dfile.encoding) was not found.
      </action>
      <action issue="RAT-202" type="add" dev="pottlinger">
         Report layout differs between successful RAT checks and existence of unapproved files.
      </action>
      <action issue="RAT-202" type="add" dev="pottlinger">
         Report layout differs between successful RAT checks and existence of unapproved files.
      </action>
      <action issue="RAT-203" type="add" dev="pottlinger">
         Using 'license' in README, source code, javadoc, comments and site instead of 'licence';
         improve terminology to not confuse RAT consumers.
      </action>
      <action issue="RAT-204" type="add" dev="pottlinger">
        Unify resource handling in code and tests, make sure the resources are properly closed. Apply minor refactorings.
      </action>
    </release>
    <release version="0.11" date="2014-08-31" description=
"* Rat stays at compiler level 1.5 to be more compliant with other Maven plugins,
  fixed build/CI environment to reflect and ensure that.

  * Fixed Javadoc warnings during build, upgraded Maven Plugin Plugin to avoid
  warnings in generated code (https://jira.codehaus.org/browse/MPLUGIN-237)
">
    <action issue="RAT-135" type="fix">addLicenseHeaders is missing a space on license header.</action>
    <action issue="RAT-144" type="fix">AbstractRatMojo String constant arrays should be private</action>
    <action issue="RAT-148" type="fix" due-to="Chris A Mattmann">LicenseAddingReport#report has useless call to metaData.getData</action>
    <action issue="RAT-151" type="fix">Detect more archive file formats</action>
    <action issue="RAT-152" type="fix">Recognize the format for .bsh, .fml and .jsp file types</action>
    <action issue="RAT-153" type="fix">Do not add extra empty lines when appending headers for the Apache License</action>
    <action issue="RAT-154" type="fix">Indentation of the license header should be decided per family</action>
    <action issue="RAT-155" type="fix">Do not add empty first and last lines in the license header for certain families</action>
    <action issue="RAT-156" type="fix">Add some symmetry when applying license headers to files with file type specific headers</action>
    <action issue="RAT-159" type="fix">Detect OpenOffice documents as being archives</action>
    <action issue="RAT-129" type="add">Add support for CDDL 1.0</action>
    <action issue="RAT-162" type="add" due-to="Andrew Gaul">CDDL1License.matches slow with large inputs</action>
    <action issue="RAT-164" type="add">Allow skipping execution entirely</action>
    <action issue="RAT-165" type="add">Use a maven defaultGoal for RAT's base pom.xml</action>
    </release>
    <release version="0.10" date="2013-09-05" description=
"The 0.10 version includes several bug fixes,
most notably a fix for 0.9 performance issues.
 * Simpler binary archive
 * Updated dependencies and plugins
 * Fixed up generics and annotations">
      <action issue="RAT-137" type="fix">Website shows incorrect Maven goals in some pages</action>
      <action issue="RAT-128" type="fix">Use the proper name for the Apache License</action>
      <action issue="RAT-138" type="fix">RAT runs very slowly on some input</action>
      <action issue="RAT-140" type="fix">OASISLicense allows invalid Copyright line</action>
      <action issue="RAT-139" type="fix">FullTextMatchingLicense.prune uses inefficient deleteAtChar</action>
      <action issue="RAT-145" type="fix">Maven plugin should not run in the "verify" phase, but in the "validate" phase</action>
      <action issue="RAT-129" type="add">Add support for CDDL 1.0 </action>
    </release>
    <release version="0.9"  date="2013-05-02" description=
" * Improved documentation
  * Rat now requires Java5 at runtime
  * The Antlib contains a new matcher type that allows matching on the
   full text of the license rather than a single line.
 * Support automatic addition of license headers to svg files.">
      <action issue="RAT-3" type="fix">Incorrect alignment of file contents</action>
      <action issue="RAT-102" type="fix">typo in pom.xml / field description</action>
      <action issue="RAT-109" type="fix">Return value of mkdirs() is not checked and no error handling occurs</action>
      <action issue="RAT-116" type="fix">Docs don't say what the default excludes are</action>
      <action issue="RAT-120" type="fix">fix some maven warnings and upgrade some dependencies.</action>
      <action issue="RAT-121" type="fix">use maven java5 annotations for maven plugins</action>
      <action issue="RAT-122" type="fix">Maven Plugin: field to ignore errors and continue the build</action>
      <action issue="RAT-124" type="fix">Rat plugin should exclude the configuration directory used by IDEA</action>
      <action issue="RAT-126" type="fix">Default excludes do not ignore .git/ repository</action>
      <action issue="RAT-13" type="update">[GOOGLE-14] GNU License support</action>
      <action issue="RAT-49" type="update">Recognise MIT LIcense</action>
      <action issue="RAT-104" type="update">
          Using jUnit4 annotation based tests instead of junit3 - migration from junit 3.8.2 to current junit 4.10
      </action>
      <action issue="RAT-106" type="fix">Minor Javadoc errors fixed in 3 files</action>
      <action issue="RAT-108" type="update">Add native support for thrift generated code to be ignored</action>
      <action issue="RAT-111" type="update">RAT does not ignore javah generated files</action>
      <action issue="RAT-125" type="update">Support applied AL20 license headers, including checking for required copyright header line</action>
      <action issue="RAT-78" type="add">Support doxia 1.1.2</action>
      <action issue="RAT-59" type="update">Upgrade To Java 1.5</action>
      <action issue="RAT-119" type="update">Upgrade Maven prerequisite to 2.2.1</action>
    </release>
    <release version="0.8-incubating"  date="2011-11-15" description=
"Version 0.8 improves the command line interface, supports more file
types when adding license headers and makes it easier to detect custom
licenses.
Some website fixes
The Antlib and Maven plugins now provide simpler ways to detect licenses not directly supported by Rat.">
      <action issue="RAT-86" type="bug">CLI doesn't allow adding of licenses unless a custom stylesheet has been specified</action>
      <action issue="RAT-87" type="bug">Tests could leave temporary files around.></action>
      <action issue="RAT-92" type="bug">When adding licenses Rat used \n instead of the platform dependent line--end character(s)</action>
      <action issue="RAT-94" type="bug">Streams were not always closed immediately when adding licenses.</action>
      <action issue="RAT-79" type="update">Support automatic addition of license headers to Velocity templates</action>
      <action issue="RAT-83" type="update">Support automatic addition of license headers to Scala source files</action>
      <action issue="RAT-84" type="update">Support automatic addition of license headers to Ruby source files</action>
      <action issue="RAT-89" type="update">Support automatic addition of license headers to Perl, TCL, C++, C# and PHP source files</action>
      <action issue="RAT-91" type="update">Support automatic addition of license headers to Groovy source files</action>
      <action issue="RAT-85" type="update">Allow --addLicense as an alias for --addLicence for people used to the US spelling.</action>
      <action issue="RAT-34" type="update">--addLicense will add the license to the top of Java files without a package line or XML files without an XML declaration now - it used to not add anything.</action>
      <action issue="RAT-67" type="update">The XML and standard plain text reports now contain a timestamp with the time the report has been generated.</action>
      <action issue="RAT-95" type="update"> When adding licenses Rat will now remove any BOM from the file.</action>
      <action issue="RAT-93" type="update">--addLicense now supports more .NET specific files like MS Visual Studio project and solution files</action>
      <action issue="RAT-99" type="update">The command line interface has a new option that specifies a file containing regular expressions for files to exclude</action>
    </release>
    <release version="0.7-incubating"  date="2013-05-02" description=
"The following changes have been made in Apache RAT 0.7:

- Add support for Python scripts, C source files, Unix shell scripts (.sh) and Windows batch files (.bat) (RAT-68)
- Allow Ant task to output report as XML. (RAT-73)
- Allow users to specify a custom XSLT stylesheet for reports (RAT-74, and RAT-75)
- Some website fixes
- Optionally auto-add headers to source files. (RAT-76) ">
      <action issue="RAT-62" type="fix">Some of Rat's own files missing License Headers</action>
      <action issue="RAT-63" type="fix">ant-task-examples.xml has an wrong uri in the -typedef ant target</action>
      <action issue="RAT-70" type="fix">Missing closing html tag in generated report by</action>
      <action issue="RAT-17" type="update">Support the use of archives as input</action>
      <action issue="RAT-30" type="update">Support automatic addition of license headers</action>
      <action issue="RAT-76" type="update">Support automatic addition of license headers</action>
      <action issue="RAT-52" type="update">Merge In Rat Output Semantics</action>
      <action issue="RAT-56" type="update">Commons IO Wildcard Excludes</action>
      <action issue="RAT-65" type="update">Rat Pom cleanup</action>
      <action issue="RAT-68" type="update">Add support for Python, C, &amp; script files (.bat &amp; .sh)</action>
      <action issue="RAT-72" type="update">Keep version in plugins sample doc up to date</action>
      <action issue="RAT-73" type="update">Support for XML output in Ant task and Maven Plugin</action>
      <action issue="RAT-73" type="update">Support for XML output in Ant task and Maven Plugin</action>
      <action issue="RAT-74" type="update">Support for custom XSLT stylesheets</action>
      <action issue="RAT-75" type="update">Support for custom XSLT stylesheets</action>
    </release>
    <release version="0.6-incubating" date="2009-04-10" description=
"This is the first version using the org.apache package
structure and related names. RAT users are strongly encouraged to
migrate, as the old Google version will no longer be maintained.
 * Support for TMF header
 * Comprehend PEM, CRL file endings
 * Added reporting capability to recursive rat script
 * Moved to the Incubator@Apache
">
      <action issue="RAT-37" type="fix" dev="jochen"
          due-to="Jukka Zitting" due-to-email="jukka@apache.org">
        List all resources with unapproved licenses at the beginning of the report.
      </action>
      <action issue="RAT-36" type="fix" dev="jochen"
          due-to="Jukka Zitting" due-to-email="jukka@apache.org">
        Report header incorrectly refers to an "L" license marker
      </action>
      <action issue="RAT-33" type="fix" dev="jochen"
          due-to="Gavin" due-to-email="gavin@16degrees.com.au">
        Mailing list subscribe points to unsubscribe
      </action>
      <action issue="RAT-3" type="fix">Incorrect alignment of file contents</action>
      <action issue="RAT-11" type="fix">Incorrect number of unnapproved licences reported</action>
      <action issue="RAT-12" type="fix">Incorrect SCM info in maven plugin pom</action>
      <action issue="RAT-29" type="fix">NPE on &quot;mvn install&quot; in rat-anttasks</action>
      <action issue="RAT-34" type="fix">No license header added for java files that do not contain project line</action>
      <action issue="RAT-35" type="fix">Incorrect number of unapproved licenses reported by rat:check</action>
      <action issue="RAT-8" type="update">add JavaCC to GeneratedLicenseNotRequired</action>
      <action issue="RAT-9" type="update">A more informative website</action>
      <action issue="RAT-10" type="update">A few Javadoc comments</action>
      <action issue="RAT-23" type="update">More details in text summary</action>
      <action issue="RAT-24" type="update">Include checksums on web page</action>
      <action issue="RAT-26" type="update">Improve web summary</action>
      <action issue="RAT-27" type="update">Index page</action>
      <action issue="RAT-6" type="add">RAT Source Import</action>
      <action issue="RAT-28" type="add">Repackage maven plugin</action>
      <action issue="RAT-1" type="add">maven-rat-plugin and ant-rat tasks</action>
    </release>
    <release version="0.5.1" description=
"* Fixed file closing bug
 * Fixed XML bad character bug"/>
    <release version="0.5" description=
" * Added header matcher for DoJo.
 * Refactoring existing codebase to separate concerns and use
   resource pipeline.
 * New header matching library."/>
    <release version="0.4.1" description=
"Rat 0.4.1 is the first release with distributions. The release was cut
for this purpose.
 * Created POM for use with Rat library.
 * Ant task switched to use Xml based report."/>
    <release version="0.4" description=
" * Ant tasks added. These allow Rat reports to be run against a wide variety
   of resources from within Ant.
 * Legacy report is now deprecated. It will be removed before the next release.
 * Created stylesheet for xml reports which produce output similar to the legacy
   plain text report. Application now uses the xml report with that stylesheet.
 * Revised xml output format
 * Improve support for binary recognition by adding code that tastes files"/>
    <release version="0.3" description=
" * This is the last release with the original hacked together plain test report.
   The new XML reporting code is present but is not yet the default.
 * Rat 0.3 is the first release with release notes. All previous releases are
   now consigned to Ancient History. No record of them will be found here."/>
  </body>
</document><|MERGE_RESOLUTION|>--- conflicted
+++ resolved
@@ -72,13 +72,11 @@
     </release>
     -->
     <release version="0.17-SNAPSHOT" date="xxxx-yy-zz" description="Current SNAPSHOT - release to be done">
-<<<<<<< HEAD
       <action issue="RAT-494" type="fix" dev="claudenw" due-to="Tilman Hausherr">
         Fix NPE when encoding found in scanned document is not supported by the currently used JDK. Tika part of the bugfix can be found via TIKA-4505.
-=======
+      </action>
       <action issue="RAT-489" type="add" dev="pottlinger">
         Provide a central known issues section to the RAT homepage in order to inform users more directly about already known challenges with the current RAT version.
->>>>>>> bcc29a79
       </action>
       <action issue="RAT-481" type="add" dev="pottlinger">
         Update scripts to generate RAT's webpage and fix multiple linking, menu and documentation errors.
