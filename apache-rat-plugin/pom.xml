--- conflicted
+++ resolved
@@ -35,11 +35,7 @@
   <properties>
     <currentVersion>${project.version}</currentVersion>
     <doxiaVersion>1.9.1</doxiaVersion>
-<<<<<<< HEAD
     <doxiaSitetoolsVersion>1.9.2</doxiaSitetoolsVersion>
-=======
-    <doxiaSitetoolsVersion>1.6</doxiaSitetoolsVersion>
->>>>>>> eb61a08e
   </properties>
   <build>
     <resources>
