/*
 * Licensed to the Apache Software Foundation (ASF) under one
 * or more contributor license agreements.  See the NOTICE file
 * distributed with this work for additional information
 * regarding copyright ownership.  The ASF licenses this file
 * to you under the Apache License, Version 2.0 (the
 * "License"); you may not use this file except in compliance
 * with the License.  You may obtain a copy of the License at
 *
 *   http://www.apache.org/licenses/LICENSE-2.0
 *
 * Unless required by applicable law or agreed to in writing,
 * software distributed under the License is distributed on an
 * "AS IS" BASIS, WITHOUT WARRANTIES OR CONDITIONS OF ANY
 * KIND, either express or implied.  See the License for the
 * specific language governing permissions and limitations
 * under the License.
 */
package org.apache.rat.mp;

import org.apache.commons.cli.Option;
import org.apache.commons.io.IOUtils;
import org.apache.commons.lang3.tuple.Pair;
import org.apache.maven.plugin.MojoExecutionException;
import org.apache.maven.project.MavenProject;
import org.apache.maven.project.ProjectBuilder;
import org.apache.maven.project.ProjectBuildingRequest;
import org.apache.rat.test.AbstractOptionsProvider;
import org.apache.rat.OptionCollectionTest;
import org.apache.rat.ReportConfiguration;
import org.apache.rat.plugin.BaseRatMojo;
import org.apache.rat.utils.DefaultLog;
import org.codehaus.plexus.component.configurator.ComponentConfigurationException;
import org.junit.jupiter.api.AfterAll;
<<<<<<< HEAD
import org.junit.jupiter.api.Assertions;
import org.junit.jupiter.api.BeforeAll;
=======
import org.junit.jupiter.api.AfterEach;
import org.junit.jupiter.api.Assertions;
import org.junit.jupiter.api.BeforeAll;
import org.junit.jupiter.api.condition.EnabledOnOs;
import org.junit.jupiter.api.condition.OS;
>>>>>>> 89192f88
import org.junit.jupiter.api.io.TempDir;
import org.junit.jupiter.params.ParameterizedTest;
import org.junit.jupiter.params.provider.ArgumentsProvider;
import org.junit.jupiter.params.provider.ArgumentsSource;

import java.io.File;
import java.io.FileWriter;
import java.io.IOException;
import java.lang.reflect.Method;
import java.nio.charset.StandardCharsets;
import java.nio.file.Path;
import java.util.ArrayList;
import java.util.List;

import static java.lang.String.format;
import static org.junit.jupiter.api.Assertions.fail;


public class OptionMojoTest {

    @TempDir
    static Path testPath;

    static String POM_FMT;

    @BeforeAll
    public static void makeDirs() throws IOException {
        POM_FMT = IOUtils.resourceToString("/optionTest/pom.tpl", StandardCharsets.UTF_8);
    }

    @AfterAll
    static void preserveData() {
         AbstractOptionsProvider.preserveData(testPath.toFile(), "optionTest");
    }

<<<<<<< HEAD
    @ParameterizedTest
    @ArgumentsSource(MojoOptionsProvider.class)
    void testOptionsUpdateConfig(String name, OptionCollectionTest.OptionTest test) {
=======
    /**
     * This method is a known workaround for
     * {@link <a href="https://github.com/junit-team/junit5/issues/2811">junit 5 issue #2811</a> }.
     */
    @AfterEach
    @EnabledOnOs(OS.WINDOWS)
    void cleanUp() {
        System.gc();
    }

    @ParameterizedTest
    @ArgumentsSource(MojoOptionsProvider.class)
    void testOptionsUpdateConfig(String name, OptionCollectionTest.OptionTest test) {
        DefaultLog.getInstance().info("Running " + name);
>>>>>>> 89192f88
        test.test();
    }

    static class MojoOptionsProvider extends AbstractOptionsProvider implements ArgumentsProvider  {

        private RatCheckMojo mojo = null;

        public MojoOptionsProvider() {
            super(BaseRatMojo.unsupportedArgs(), testPath.toFile());
        }

       private RatCheckMojo generateMojo(List<Pair<Option, String[]>> args) throws IOException {
           MavenOption keyOption = new MavenOption(args.get(0).getKey() == null ?
                   Option.builder().longOpt("no-option").build() :
                   args.get(0).getKey());
           List<String> mavenOptions = new ArrayList<>();
           for (Pair<Option, String[]> pair : args) {
               if (pair.getKey() != null) {
                   String[] values = pair.getValue();
                   if (values != null) {
                       for (String value : values) {
                           mavenOptions.add(new MavenOption(pair.getKey()).xmlNode(value));
                       }
                   } else {
                       mavenOptions.add(new MavenOption(pair.getKey()).xmlNode("true"));
                   }
               }
           }
           // StringBuilder develops the core pom commands.
           StringBuilder sb = new StringBuilder();
           mavenOptions.forEach(sb::append);
           Path pomPath = testPath.resolve(keyOption.name).resolve("pom.xml");
           File pomFile = pomPath.toFile();
           pomFile.getParentFile().mkdirs();
           try (FileWriter writer = new FileWriter(pomFile)) {
               writer.append(format(POM_FMT, keyOption.name, sb));
               writer.flush();
           }
           try {
               final RatCheckMojo mojo = new SimpleMojoTestcase(){}.getMojo(pomFile);
               Assertions.assertNotNull(mojo);
               return mojo;
           } catch (IOException e) {
               throw e;
           } catch (Exception e) {
               throw new IOException(format("Unable to generate mojo for %s (%s)", keyOption.name, keyOption), e);
           }
       }

        @Override
        protected final ReportConfiguration generateConfig(List<Pair<Option, String[]>> args) throws IOException {
            try {
                this.mojo = generateMojo(args);
                AbstractOptionsProvider.setup(this.mojo.getProject().getBasedir());
                return mojo.getConfiguration();
            } catch (MojoExecutionException e) {
                throw new IOException(e.getMessage(), e);
            }
        }

        @Override
        protected void helpTest() {
            fail("Should not call help");
        }
    }

    public abstract static class SimpleMojoTestcase extends BetterAbstractMojoTestCase {
        public RatCheckMojo getMojo(File pomFile) throws Exception {
            setUp();
            ProjectBuildingRequest buildingRequest = newMavenSession().getProjectBuildingRequest();
            ProjectBuilder projectBuilder = lookup(ProjectBuilder.class);
            MavenProject project = projectBuilder.build(pomFile, buildingRequest).getProject();
            try {
                return (RatCheckMojo) lookupConfiguredMojo(project, "check");
            } catch (ComponentConfigurationException e) {
                for (Method m : RatCheckMojo.class.getMethods()) {
                    System.out.println( m );
                }
                throw e;
            }
        }
    }
}<|MERGE_RESOLUTION|>--- conflicted
+++ resolved
@@ -32,16 +32,11 @@
 import org.apache.rat.utils.DefaultLog;
 import org.codehaus.plexus.component.configurator.ComponentConfigurationException;
 import org.junit.jupiter.api.AfterAll;
-<<<<<<< HEAD
-import org.junit.jupiter.api.Assertions;
-import org.junit.jupiter.api.BeforeAll;
-=======
 import org.junit.jupiter.api.AfterEach;
 import org.junit.jupiter.api.Assertions;
 import org.junit.jupiter.api.BeforeAll;
 import org.junit.jupiter.api.condition.EnabledOnOs;
 import org.junit.jupiter.api.condition.OS;
->>>>>>> 89192f88
 import org.junit.jupiter.api.io.TempDir;
 import org.junit.jupiter.params.ParameterizedTest;
 import org.junit.jupiter.params.provider.ArgumentsProvider;
@@ -77,11 +72,6 @@
          AbstractOptionsProvider.preserveData(testPath.toFile(), "optionTest");
     }
 
-<<<<<<< HEAD
-    @ParameterizedTest
-    @ArgumentsSource(MojoOptionsProvider.class)
-    void testOptionsUpdateConfig(String name, OptionCollectionTest.OptionTest test) {
-=======
     /**
      * This method is a known workaround for
      * {@link <a href="https://github.com/junit-team/junit5/issues/2811">junit 5 issue #2811</a> }.
@@ -96,7 +86,6 @@
     @ArgumentsSource(MojoOptionsProvider.class)
     void testOptionsUpdateConfig(String name, OptionCollectionTest.OptionTest test) {
         DefaultLog.getInstance().info("Running " + name);
->>>>>>> 89192f88
         test.test();
     }
 
