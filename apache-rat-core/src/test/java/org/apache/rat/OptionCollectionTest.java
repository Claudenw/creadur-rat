/*
 * Licensed to the Apache Software Foundation (ASF) under one   *
 * or more contributor license agreements.  See the NOTICE file *
 * distributed with this work for additional information        *
 * regarding copyright ownership.  The ASF licenses this file   *
 * to you under the Apache License, Version 2.0 (the            *
 * "License"); you may not use this file except in compliance   *
 * with the License.  You may obtain a copy of the License at   *
 *                                                              *
 *   http://www.apache.org/licenses/LICENSE-2.0                 *
 *                                                              *
 * Unless required by applicable law or agreed to in writing,   *
 * software distributed under the License is distributed on an  *
 * "AS IS" BASIS, WITHOUT WARRANTIES OR CONDITIONS OF ANY       *
 * KIND, either express or implied.  See the License for the    *
 * specific language governing permissions and limitations      *
 * under the License.                                           *
 */
package org.apache.rat;

import java.nio.file.Path;
import org.apache.commons.cli.CommandLine;
import org.apache.commons.cli.DefaultParser;
import org.apache.commons.cli.Option;
import org.apache.commons.cli.ParseException;
import org.apache.commons.lang3.tuple.Pair;
<<<<<<< HEAD
import org.apache.rat.commandline.ArgumentContext;
=======
import org.apache.rat.document.DocumentName;
>>>>>>> 818618f2
import org.apache.rat.license.LicenseSetFactory;
import org.apache.rat.report.IReportable;
import org.apache.rat.test.AbstractOptionsProvider;
import org.apache.rat.testhelpers.TestingLog;
import org.apache.rat.utils.DefaultLog;
import org.apache.rat.utils.Log;
import org.junit.jupiter.api.AfterAll;
import org.junit.jupiter.api.AfterEach;
import org.junit.jupiter.api.Test;
import org.junit.jupiter.api.condition.EnabledOnOs;
import org.junit.jupiter.api.condition.OS;
import org.junit.jupiter.api.io.TempDir;
import org.junit.jupiter.params.ParameterizedTest;
import org.junit.jupiter.params.provider.ArgumentsProvider;
import org.junit.jupiter.params.provider.ArgumentsSource;
import org.junit.jupiter.params.provider.ValueSource;

import java.io.File;
import java.io.IOException;
import java.util.ArrayList;
import java.util.Collections;
import java.util.List;
import java.util.concurrent.atomic.AtomicBoolean;

import static java.lang.String.format;

import static org.assertj.core.api.Assertions.assertThat;
import static org.junit.jupiter.api.Assertions.assertFalse;
import static org.junit.jupiter.api.Assertions.assertNotNull;
import static org.junit.jupiter.api.Assertions.assertNull;
import static org.junit.jupiter.api.Assertions.assertTrue;
import static org.junit.jupiter.api.Assertions.fail;

public class OptionCollectionTest {

    @TempDir
    static Path testPath;

    @AfterAll
    static void preserveData() {
        AbstractOptionsProvider.preserveData(testPath.toFile(), "optionTest");
    }

    /**
     * The base directory for the test.
     * We do not use TempFile because we want the evidence of the run
     * to exist after a failure.
     */
    private final File baseDir;

    /**
     * Constructor.
     */
    public OptionCollectionTest() {
        baseDir = new File("target/optionTools");
        baseDir.mkdirs();
    }

    /**
     * Defines the test method that is stored in a map.
     */
    @FunctionalInterface
    public interface OptionTest {
        void test();
    }

    /**
     * This method is a known workaround for
     * {@link <a href="https://github.com/junit-team/junit5/issues/2811">junit 5 issue #2811</a> }.
     */
    @AfterEach
    @EnabledOnOs(OS.WINDOWS)
    void cleanUp() {
        System.gc();
    }

    /**
     * Returns the command line format (with '--' prefix) for the Option.
     * @param opt the option to process.
     * @return the command line option.
     */
    private static String longOpt(Option opt) {
        return "--" + opt.getLongOpt();
    }

    @Test
    public void testDeprecatedUseLogged() throws IOException {
        TestingLog log = new TestingLog();
        try {
            DefaultLog.setInstance(log);
            String[] args = {"--dir", "target", "-a"};
            ReportConfiguration config = OptionCollection.parseCommands(testPath.toFile(), args, o -> fail("Help printed"), true);
            assertThat(config).isNotNull();
        } finally {
            DefaultLog.setInstance(null);
        }
        log.assertContainsExactly(1, "WARN: Option [-d, --dir] used. Deprecated for removal since 0.17: Use the standard '--'");
        log.assertContainsExactly(1, "WARN: Option [-a] used. Deprecated for removal since 0.17: Use --edit-license");
    }

    @Test
    public void testDirOptionCapturesDirectoryToScan() throws IOException {
        TestingLog log = new TestingLog();
        ReportConfiguration config;
        try {
            DefaultLog.setInstance(log);
            String[] args = {"--dir", baseDir.getAbsolutePath()};
            config = OptionCollection.parseCommands(testPath.toFile(), args, (o) -> {
            }, true);
        } finally {
            DefaultLog.setInstance(null);
        }
        assertThat(config).isNotNull();
        log.assertContainsExactly(1,"WARN: Option [-d, --dir] used. Deprecated for removal since 0.17: Use the standard '--'");
    }

    @Test
    public void testShortenedOptions() throws IOException {
        String[] args = {"--output-lic", "ALL"};
        ReportConfiguration config = OptionCollection.parseCommands(testPath.toFile(), args, (o) -> {
        }, true);
        assertThat(config).isNotNull();
        assertThat(config.listLicenses()).isEqualTo(LicenseSetFactory.LicenseFilter.ALL);
    }

    @Test
    public void testDefaultConfiguration() throws ParseException {
        String[] empty = {};
        CommandLine cl = new DefaultParser().parse(OptionCollection.buildOptions(), empty);
        ArgumentContext context = new ArgumentContext(new File("."), cl);
        ReportConfiguration config = OptionCollection.createConfiguration(context);
        ReportConfigurationTest.validateDefault(config);
    }

    @ParameterizedTest
    @ValueSource(strings = { ".", "./", "target", "./target" })
    public void getReportableTest(String fName) throws IOException {
<<<<<<< HEAD
        File expected = new File(fName);
        ReportConfiguration config = OptionCollection.parseCommands(testPath.toFile(), new String[]{fName}, o -> fail("Help called"), false);
        IReportable reportable = OptionCollection.getReportable(expected, config);
        assertNotNull(reportable, () -> format("'%s' returned null", fName));
        assertThat(reportable.getName().getName()).isEqualTo(expected.getAbsolutePath());
=======
        File base = new File(fName);
        String expected = DocumentName.FSInfo.getDefault().normalize(base.getAbsolutePath());
        ReportConfiguration config = OptionCollection.parseCommands(new String[]{fName}, o -> fail("Help called"), false);
        IReportable reportable = OptionCollection.getReportable(base, config);
        assertThat(reportable).as(() -> format("'%s' returned null", fName)).isNotNull();
        assertThat(reportable.getName().getName()).isEqualTo(expected);
>>>>>>> 818618f2
    }

    /**
     * A parameterized test for the options.
     * @param name The name of the test.
     * @param test the option test to execute.
     */
    @ParameterizedTest( name = "{index} {0}")
    @ArgumentsSource(CliOptionsProvider.class)
    public void testOptionsUpdateConfig(String name, OptionTest test) {
        DefaultLog.getInstance().log(Log.Level.INFO, "Running test for: " + name);
        test.test();
    }

    /**
     * A class to provide the Options and tests to the testOptionsUpdateConfig.
     */
    static class CliOptionsProvider extends AbstractOptionsProvider implements ArgumentsProvider {

        /** A flag to determine if help was called */
        final AtomicBoolean helpCalled = new AtomicBoolean(false);

        @Override
        public void helpTest() {
            String[] args = {longOpt(OptionCollection.HELP)};
            try {
                ReportConfiguration config = OptionCollection.parseCommands(testPath.toFile(), args, o -> helpCalled.set(true), true);
                assertThat(config).as("Should not have config").isNull();
                assertThat(helpCalled.get()).as("Help was not called").isTrue();
            } catch (IOException e) {
                fail(e.getMessage());
            }
        }

        /**
         * Constructor. Sets the baseDir and loads the testMap.
         */
        public CliOptionsProvider() {
            super(Collections.emptyList(), testPath.toFile());
        }

        /**
         * Generate a ReportConfiguration from a set of arguments.
         * Forces the {@code helpCalled} flag to be reset.
         * @param args the arguments.
         * @return A ReportConfiguration
         * @throws IOException on critical error.
         */
        protected final ReportConfiguration generateConfig(List<Pair<Option, String[]>> args) throws IOException {
            helpCalled.set(false);
            List<String> sArgs = new ArrayList<>();
            for (Pair<Option, String[]> pair : args) {
                if (pair.getKey() != null) {
                    sArgs.add("--" + pair.getKey().getLongOpt());
                    String[] oArgs = pair.getValue();
                    if (oArgs != null) {
                        Collections.addAll(sArgs, oArgs);
                    }
                }
            }
            ReportConfiguration config = OptionCollection.parseCommands(testPath.toFile(), sArgs.toArray(new String[0]), o -> helpCalled.set(true), true);
            assertThat(helpCalled.get()).as("Help was called").isFalse();
            return config;
        }
    }
}<|MERGE_RESOLUTION|>--- conflicted
+++ resolved
@@ -24,11 +24,8 @@
 import org.apache.commons.cli.Option;
 import org.apache.commons.cli.ParseException;
 import org.apache.commons.lang3.tuple.Pair;
-<<<<<<< HEAD
 import org.apache.rat.commandline.ArgumentContext;
-=======
 import org.apache.rat.document.DocumentName;
->>>>>>> 818618f2
 import org.apache.rat.license.LicenseSetFactory;
 import org.apache.rat.report.IReportable;
 import org.apache.rat.test.AbstractOptionsProvider;
@@ -54,12 +51,7 @@
 import java.util.concurrent.atomic.AtomicBoolean;
 
 import static java.lang.String.format;
-
 import static org.assertj.core.api.Assertions.assertThat;
-import static org.junit.jupiter.api.Assertions.assertFalse;
-import static org.junit.jupiter.api.Assertions.assertNotNull;
-import static org.junit.jupiter.api.Assertions.assertNull;
-import static org.junit.jupiter.api.Assertions.assertTrue;
 import static org.junit.jupiter.api.Assertions.fail;
 
 public class OptionCollectionTest {
@@ -166,20 +158,12 @@
     @ParameterizedTest
     @ValueSource(strings = { ".", "./", "target", "./target" })
     public void getReportableTest(String fName) throws IOException {
-<<<<<<< HEAD
-        File expected = new File(fName);
-        ReportConfiguration config = OptionCollection.parseCommands(testPath.toFile(), new String[]{fName}, o -> fail("Help called"), false);
-        IReportable reportable = OptionCollection.getReportable(expected, config);
-        assertNotNull(reportable, () -> format("'%s' returned null", fName));
-        assertThat(reportable.getName().getName()).isEqualTo(expected.getAbsolutePath());
-=======
         File base = new File(fName);
         String expected = DocumentName.FSInfo.getDefault().normalize(base.getAbsolutePath());
-        ReportConfiguration config = OptionCollection.parseCommands(new String[]{fName}, o -> fail("Help called"), false);
+        ReportConfiguration config = OptionCollection.parseCommands(testPath.toFile(), new String[]{fName}, o -> fail("Help called"), false);
         IReportable reportable = OptionCollection.getReportable(base, config);
         assertThat(reportable).as(() -> format("'%s' returned null", fName)).isNotNull();
         assertThat(reportable.getName().getName()).isEqualTo(expected);
->>>>>>> 818618f2
     }
 
     /**
