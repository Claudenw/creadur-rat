/*
 * Licensed to the Apache Software Foundation (ASF) under one   *
 * or more contributor license agreements.  See the NOTICE file *
 * distributed with this work for additional information        *
 * regarding copyright ownership.  The ASF licenses this file   *
 * to you under the Apache License, Version 2.0 (the            *
 * "License"); you may not use this file except in compliance   *
 * with the License.  You may obtain a copy of the License at   *
 *                                                              *
 *   http://www.apache.org/licenses/LICENSE-2.0                 *
 *                                                              *
 * Unless required by applicable law or agreed to in writing,   *
 * software distributed under the License is distributed on an  *
 * "AS IS" BASIS, WITHOUT WARRANTIES OR CONDITIONS OF ANY       *
 * KIND, either express or implied.  See the License for the    *
 * specific language governing permissions and limitations      *
 * under the License.                                           *
 */
package org.apache.rat.test.utils;

import java.io.BufferedReader;
import java.io.File;
import java.io.FileNotFoundException;
import java.io.IOException;
import java.io.InputStream;
import java.io.InputStreamReader;
import java.io.Reader;
import java.net.URL;
import java.nio.charset.StandardCharsets;
import java.nio.file.Files;
import java.util.Objects;

/**
 * Utility class, which provides static methods for creating test cases.
 */
public class Resources {
    /**
     * Private constructor, to prevent accidental instantiation.
     */
    private Resources() {
        // Does nothing
    }

    public static final String SRC_TEST_RESOURCES = "src/test/resources";
    public static final String SRC_MAIN_RESOURCES = "src/main/resources";
    private static final File TEST_RESOURCE_BASE_PATH = new File(SRC_TEST_RESOURCES);
    private static final File RESOURCE_BASE_PATH = new File(SRC_MAIN_RESOURCES);

    /**
     * Locates a test resource file in the classpath.
     */
    public static File getResourceFile(String pResource) throws IOException {
        File f = getResourceFromBase(TEST_RESOURCE_BASE_PATH, pResource);
        if (!f.isFile()) {
            throw new FileNotFoundException("Unable to locate resource file: " + pResource);
        }
        return f;
<<<<<<< HEAD
    }

    /**
     * Locates a test resource directory in the class path.
     */
    public static File getResourceDirectory(String pResource) throws IOException {
        File f = getResourceFromBase(TEST_RESOURCE_BASE_PATH, pResource);
        if (!f.isDirectory()) {
            throw new FileNotFoundException("Unable to locate resource file: " + pResource);
        }
        return f;
=======
>>>>>>> 89192f88
    }

    /**
     * Locates a test resource directory in the classpath.
     */
    public static File getResourceDirectory(String pResource) throws IOException {
        File f = getResourceFromBase(TEST_RESOURCE_BASE_PATH, pResource);
        if (!f.isDirectory()) {
            throw new FileNotFoundException("Unable to locate resource directory: " + pResource);
        }
        return f;
    }

    /**
     * Locates a file in the unpacked example data archive.
     * @param pResource the name of the resource to find.
     * @return the File for the resource.
     */
    public static File getExampleResource(String pResource) {
        URL url = Resources.class.getResource("/examples/" + pResource);
        Objects.requireNonNull(url, "/examples/" + pResource + " not found");
        return new File(url.getFile());
    }

    /**
     * Try to load the given file from baseDir. In case of errors try to add
     * module names to fix behaviour from within IntelliJ.
     */
    private static File getResourceFromBase(File baseDir, String pResource) throws IOException {
        File f = new File(baseDir, pResource);
        return f.getCanonicalFile();
    }

    /**
     * Locates a set of resource files in the class path. In case of errors try to
     * add module names to fix behaviour from within IntelliJ.
     */
    public static File[] getResourceFiles(String pResource) throws IOException {
        File f = new File(TEST_RESOURCE_BASE_PATH, pResource).getCanonicalFile();
        if (!f.isDirectory()) {
            throw new FileNotFoundException("Unable to locate resource directory: " + pResource);
        }

        return f.listFiles(File::isFile);
    }

    /**
     * Locates a resource file in the classpath and returns an {@link InputStream}.
     */
    public static InputStream getResourceStream(String pResource) throws IOException {
        return Files.newInputStream(getResourceFile(pResource).toPath());
    }

    /**
     * Locates a resource file in the classpath and returns a {@link Reader}.
     */
    public static Reader getResourceReader(String pResource) throws IOException {
        return new InputStreamReader(getResourceStream(pResource), StandardCharsets.UTF_8);
    }

    /**
     * Locates a resource file in the classpath and returns a
     * {@link BufferedReader}.
     */
    public static BufferedReader getBufferedReader(File file) throws IOException {
        return new BufferedReader(new InputStreamReader(Files.newInputStream(file.toPath()), StandardCharsets.UTF_8));
    }
}<|MERGE_RESOLUTION|>--- conflicted
+++ resolved
@@ -55,20 +55,6 @@
             throw new FileNotFoundException("Unable to locate resource file: " + pResource);
         }
         return f;
-<<<<<<< HEAD
-    }
-
-    /**
-     * Locates a test resource directory in the class path.
-     */
-    public static File getResourceDirectory(String pResource) throws IOException {
-        File f = getResourceFromBase(TEST_RESOURCE_BASE_PATH, pResource);
-        if (!f.isDirectory()) {
-            throw new FileNotFoundException("Unable to locate resource file: " + pResource);
-        }
-        return f;
-=======
->>>>>>> 89192f88
     }
 
     /**
