--- conflicted
+++ resolved
@@ -248,11 +248,7 @@
     protected abstract void helpTest();
 
     /** Display the option and value under test */
-<<<<<<< HEAD
-    private String displayArgAndName(Option option, String fname) {
-=======
     private String displayArgAndName(final Option option, final String fname) {
->>>>>>> ec474c3a
         return String.format("%s %s", option.getLongOpt(), fname);
     }
 
