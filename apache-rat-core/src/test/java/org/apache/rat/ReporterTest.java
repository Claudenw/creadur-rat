/*
 * Licensed to the Apache Software Foundation (ASF) under one   *
 * or more contributor license agreements.  See the NOTICE file *
 * distributed with this work for additional information        *
 * regarding copyright ownership.  The ASF licenses this file   *
 * to you under the Apache License, Version 2.0 (the            *
 * "License"); you may not use this file except in compliance   *
 * with the License.  You may obtain a copy of the License at   *
 *                                                              *
 *   http://www.apache.org/licenses/LICENSE-2.0                 *
 *                                                              *
 * Unless required by applicable law or agreed to in writing,   *
 * software distributed under the License is distributed on an  *
 * "AS IS" BASIS, WITHOUT WARRANTIES OR CONDITIONS OF ANY       *
 * KIND, either express or implied.  See the License for the    *
 * specific language governing permissions and limitations      *
 * under the License.                                           *
 */
package org.apache.rat;


import static org.assertj.core.api.Assertions.assertThat;
import static org.assertj.core.api.Fail.fail;


import java.io.ByteArrayInputStream;
import java.io.ByteArrayOutputStream;
import java.io.File;
import java.io.IOException;
import java.io.PrintStream;
import java.nio.charset.StandardCharsets;

import java.util.Arrays;
import java.util.List;
import java.util.TreeMap;
import javax.xml.XMLConstants;
import javax.xml.transform.Source;
import javax.xml.transform.dom.DOMSource;
import javax.xml.transform.stream.StreamSource;
import javax.xml.validation.Schema;
import javax.xml.validation.SchemaFactory;
import javax.xml.validation.Validator;
import javax.xml.xpath.XPath;
import javax.xml.xpath.XPathConstants;
import javax.xml.xpath.XPathFactory;

import org.apache.commons.cli.CommandLine;
import org.apache.commons.cli.DefaultParser;
import org.apache.commons.cli.ParseException;
import org.apache.commons.io.FileUtils;
import org.apache.rat.api.Document.Type;
import org.apache.rat.api.RatException;
import org.apache.rat.commandline.StyleSheets;
import org.apache.rat.document.FileDocument;
import org.apache.rat.document.DocumentName;
import org.apache.rat.license.ILicenseFamily;
import org.apache.rat.report.claim.ClaimStatistic;
import org.apache.rat.test.utils.Resources;
import org.apache.rat.testhelpers.TextUtils;
import org.apache.rat.testhelpers.XmlUtils;
import org.apache.rat.walker.DirectoryWalker;
import org.assertj.core.util.Files;
import org.junit.jupiter.api.Test;
import org.junit.jupiter.api.io.TempDir;
import org.w3c.dom.Document;
import org.w3c.dom.NodeList;
import org.xml.sax.SAXException;

/**
 * Tests the output of the Reporter.
 */
public class ReporterTest {
    @TempDir
    File tempDirectory;
    final String basedir;

    ReporterTest() {
        basedir = new File(Files.currentFolder(), "target/test-classes/elements").getPath();
    }

    @Test
    public void testExecute() throws RatException, ParseException {
        File output = new File(tempDirectory, "testExecute");

        CommandLine cl = new DefaultParser().parse(OptionCollection.buildOptions(), new String[]{"--output-style", "xml", "--output-file", output.getPath(), basedir});
        ReportConfiguration config = OptionCollection.createConfiguration(cl);
        ClaimStatistic statistic = new Reporter(config).execute();

<<<<<<< HEAD
        assertEquals(1, statistic.getCounter(Type.ARCHIVE));
        assertEquals(2, statistic.getCounter(Type.BINARY));
        assertEquals(1, statistic.getCounter(Type.IGNORED));
        assertEquals(2, statistic.getCounter(Type.NOTICE));
        assertEquals(8, statistic.getCounter(Type.STANDARD));
        assertEquals(0, statistic.getCounter(Type.UNKNOWN));
        assertEquals(8, statistic.getCounter(ClaimStatistic.Counter.APPROVED));
        assertEquals(1, statistic.getCounter(ClaimStatistic.Counter.ARCHIVES));
        assertEquals(2, statistic.getCounter(ClaimStatistic.Counter.BINARIES));
        assertEquals(5, statistic.getCounter(ClaimStatistic.Counter.DOCUMENT_TYPES));
        assertEquals(1, statistic.getCounter(ClaimStatistic.Counter.IGNORED));
        assertEquals(4, statistic.getCounter(ClaimStatistic.Counter.LICENSE_CATEGORIES));
        assertEquals(5, statistic.getCounter(ClaimStatistic.Counter.LICENSE_NAMES));
        assertEquals(2, statistic.getCounter(ClaimStatistic.Counter.NOTICES));
        assertEquals(8, statistic.getCounter(ClaimStatistic.Counter.STANDARDS));
        assertEquals(2, statistic.getCounter(ClaimStatistic.Counter.UNAPPROVED));
        assertEquals(2, statistic.getCounter(ClaimStatistic.Counter.UNKNOWN));

        List<Type> typeList = statistic.getDocumentTypes();
        assertEquals(Arrays.asList(Type.ARCHIVE, Type.BINARY, Type.IGNORED, Type.NOTICE, Type.STANDARD), typeList);
=======
        assertThat(statistic.getCounter(Type.ARCHIVE)).isEqualTo(1);
        assertThat(statistic.getCounter(Type.BINARY)).isEqualTo(2);
        assertThat(statistic.getCounter(Type.GENERATED)).isEqualTo(1);
        assertThat(statistic.getCounter(Type.NOTICE)).isEqualTo(2);
        assertThat(statistic.getCounter(Type.STANDARD)).isEqualTo(8);
        assertThat(statistic.getCounter(Type.UNKNOWN)).isEqualTo(0);
        assertThat(statistic.getCounter(ClaimStatistic.Counter.APPROVED)).isEqualTo(9);
        assertThat(statistic.getCounter(ClaimStatistic.Counter.ARCHIVES)).isEqualTo(1);
        assertThat(statistic.getCounter(ClaimStatistic.Counter.BINARIES)).isEqualTo(2);
        assertThat(statistic.getCounter(ClaimStatistic.Counter.DOCUMENT_TYPES)).isEqualTo(5);
        assertThat(statistic.getCounter(ClaimStatistic.Counter.GENERATED)).isEqualTo(1);
        assertThat(statistic.getCounter(ClaimStatistic.Counter.LICENSE_CATEGORIES)).isEqualTo(5);
        assertThat(statistic.getCounter(ClaimStatistic.Counter.LICENSE_NAMES)).isEqualTo(6);
        assertThat(statistic.getCounter(ClaimStatistic.Counter.NOTICES)).isEqualTo(2);
        assertThat(statistic.getCounter(ClaimStatistic.Counter.STANDARDS)).isEqualTo(8);
        assertThat(statistic.getCounter(ClaimStatistic.Counter.UNAPPROVED)).isEqualTo(2);
        assertThat(statistic.getCounter(ClaimStatistic.Counter.UNKNOWN)).isEqualTo(2);

        List<Type> typeList = statistic.getDocumentTypes();
        assertThat(typeList).isEqualTo(Arrays.asList(Type.ARCHIVE, Type.BINARY, Type.GENERATED, Type.NOTICE, Type.STANDARD));
>>>>>>> 641fc4e1

        TreeMap<String, Integer> expected = new TreeMap<>();
        expected.put("Unknown license", 2);
        expected.put("Apache License Version 2.0", 5);
        expected.put("The MIT License", 1);
        expected.put("BSD 3 clause", 1);
        expected.put("The Telemanagement Forum License", 1);
        TreeMap<String, Integer> actual = new TreeMap<>();

        for (String licenseName : statistic.getLicenseNames()) {
            actual.put(licenseName, statistic.getLicenseNameCount(licenseName));
        }
        assertThat(actual).isEqualTo(expected);

        expected.clear();
        expected.put("?????", 2);
        expected.put("AL   ", 5);
        expected.put("BSD-3", 2);
        expected.put("MIT  ", 1);
        actual.clear();
        for (String licenseCategory : statistic.getLicenseFamilyCategories()) {
            actual.put(licenseCategory, statistic.getLicenseCategoryCount(licenseCategory));
        }
        assertThat(actual).isEqualTo(expected);
    }

    @Test
    public void testOutputOption() throws Exception {
        File output = new File(tempDirectory, "test");
        CommandLine commandLine = new DefaultParser().parse(OptionCollection.buildOptions(), new String[]{"-o", output.getCanonicalPath(), basedir});
        ReportConfiguration config = OptionCollection.createConfiguration(commandLine);
        new Reporter(config).output();
        assertThat(output.exists()).isTrue();
        String content = FileUtils.readFileToString(output, StandardCharsets.UTF_8);
        TextUtils.assertPatternInTarget("^! Unapproved:\\s*2 ", content);
        assertThat(content).contains("/Source.java");
        assertThat(content).contains("/sub/Empty.txt");
    }

    @Test
    public void testDefaultOutput() throws Exception {
        File output = new File(tempDirectory, "testDefaultOutput");

        PrintStream origin = System.out;
        try (PrintStream out = new PrintStream(output)) {
            System.setOut(out);
            CommandLine commandLine = new DefaultParser().parse(OptionCollection.buildOptions(), new String[]{basedir});
            ReportConfiguration config = OptionCollection.createConfiguration(commandLine);
            new Reporter(config).output();
        } finally {
            System.setOut(origin);
        }
        assertThat(output).exists();
        String content = FileUtils.readFileToString(output, StandardCharsets.UTF_8);
        verifyStandardContent(content);
    }

    @Test
    public void testXMLOutput() throws Exception {
        File output = new File(tempDirectory, "testXMLOutput");

        CommandLine commandLine = new DefaultParser().parse(OptionCollection.buildOptions(), new String[]{"--output-style", "xml", "--output-file", output.getPath(), basedir});
        ReportConfiguration config = OptionCollection.createConfiguration(commandLine);
        new Reporter(config).output();

        assertThat(output).exists();
        Document doc = XmlUtils.toDom(java.nio.file.Files.newInputStream(output.toPath()));
        XPath xPath = XPathFactory.newInstance().newXPath();

        NodeList nodeList = XmlUtils.getNodeList(doc, xPath, "/rat-report/resource/license[@approval='false']");
        assertThat(nodeList.getLength()).isEqualTo(2);

        nodeList = XmlUtils.getNodeList(doc, xPath, "/rat-report/resource/license[@id='AL']");

        assertThat(nodeList.getLength()).isEqualTo(5);

        nodeList = XmlUtils.getNodeList(doc, xPath, "/rat-report/resource/license[@id='MIT']");
        assertThat(nodeList.getLength()).isEqualTo(1);

        nodeList = XmlUtils.getNodeList(doc, xPath, "/rat-report/resource/license[@id='BSD-3']");
        assertThat(nodeList.getLength()).isEqualTo(1);

        nodeList = XmlUtils.getNodeList(doc, xPath, "/rat-report/resource/license[@id='TMF']");
        assertThat(nodeList.getLength()).isEqualTo(1);

        nodeList = XmlUtils.getNodeList(doc, xPath, "/rat-report/resource/license[@id='?????']");
        assertThat(nodeList.getLength()).isEqualTo(2);

<<<<<<< HEAD
        // IGNORED, UNKNOWN, ARCHIVE, NOTICE, BINARY, STANDARD
=======
>>>>>>> 641fc4e1
        nodeList = XmlUtils.getNodeList(doc, xPath, "/rat-report/resource[@type='STANDARD']");
        assertThat(nodeList.getLength()).isEqualTo(8);

        nodeList = XmlUtils.getNodeList(doc, xPath, "/rat-report/resource[@type='ARCHIVE']");
        assertThat(nodeList.getLength()).isEqualTo(1);

        nodeList = XmlUtils.getNodeList(doc, xPath, "/rat-report/resource[@type='BINARY']");
        assertThat(nodeList.getLength()).isEqualTo(2);

<<<<<<< HEAD
        nodeList = XmlUtils.getNodeList(doc, xPath, "/rat-report/resource[@type='IGNORED']");
        assertEquals(1, nodeList.getLength());
=======
        nodeList = XmlUtils.getNodeList(doc, xPath, "/rat-report/resource[@type='GENERATED']");
        assertThat(nodeList.getLength()).isEqualTo(1);
>>>>>>> 641fc4e1

        nodeList = XmlUtils.getNodeList(doc, xPath, "/rat-report/resource[@type='UNKNOWN']");
        assertThat(nodeList.getLength()).isEqualTo(0);

        nodeList = XmlUtils.getNodeList(doc, xPath, "/rat-report/resource[@type='NOTICE']");
        assertThat(nodeList.getLength()).isEqualTo(2);

<<<<<<< HEAD
        nodeList = XmlUtils.getNodeList(doc, xPath, "/rat-report/resource[@type='IGNORED']/license");
        assertEquals(0, nodeList.getLength());
=======
        nodeList = XmlUtils.getNodeList(doc, xPath, "/rat-report/resource[@type='GENERATED']/license/notes");
        assertThat(nodeList.getLength()).isEqualTo(1);
>>>>>>> 641fc4e1
    }

    /**
     * Finds a node via xpath on the document. And then checks family, approval and
     * type of elements of the node.
     *
     * @param doc The document to check/
     * @param xpath the XPath instance to use.
     * @param resource the xpath statement to locate the node.
     * @param licenseInfo the license info for the node. (may = null)
     * @param type the type of resource located.
     * @throws Exception on XPath error.
     */
    private static void checkNode(final Document doc, final XPath xpath, final String resource, final LicenseInfo licenseInfo,
                                  final String type) throws Exception {
        XmlUtils.getNode(doc, xpath, String.format("/rat-report/resource[@name='%s'][@type='%s']", resource, type));
        if (licenseInfo != null) {
            XmlUtils.getNode(doc, xpath,
                    String.format("/rat-report/resource[@name='%s'][@type='%s']/license[@id='%s'][@family='%s']",
                            resource, type, licenseInfo.id, licenseInfo.family));
            XmlUtils.getNode(doc, xpath,
                    String.format("/rat-report/resource[@name='%s'][@type='%s']/license[@id='%s'][@approval='%s']",
                            resource, type, licenseInfo.id, licenseInfo.approval));
            if (licenseInfo.hasNotes) {
                XmlUtils.getNode(doc, xpath,
                        String.format("/rat-report/resource[@name='%s'][@type='%s']/license[@id='%s']/notes", resource,
                                type, licenseInfo.id));
            }
        }
    }

    private ReportConfiguration initializeConfiguration() throws IOException {
        Defaults defaults = Defaults.builder().build();
        final File elementsFile = new File(Resources.getResourceDirectory("elements/Source.java"));
        final ReportConfiguration configuration = new ReportConfiguration();
        configuration.setFrom(defaults);
        DocumentName documentName = DocumentName.builder(elementsFile).build();
        configuration.addSource(new DirectoryWalker(new FileDocument(documentName, elementsFile,
                configuration.getNameMatcher(documentName))));
        return configuration;
    }

    private void verifyStandardContent(final String document) {
<<<<<<< HEAD
        TextUtils.assertPatternInTarget("^Notices:\\s*2 ", document);
        TextUtils.assertPatternInTarget("^Binaries:\\s*2 ", document);
        TextUtils.assertPatternInTarget("^Archives:\\s*1 ", document);
        TextUtils.assertPatternInTarget("^Standards:\\s*8 ", document);
        TextUtils.assertPatternInTarget("^Ignored:\\s*1 ", document);
        TextUtils.assertPatternInTarget("^Unapproved:\\s*2 ", document);
        TextUtils.assertPatternInTarget("^Unknown:\\s*2 ", document);
=======
        TextUtils.assertPatternInTarget("^  Notices:\\s*2 ", document);
        TextUtils.assertPatternInTarget("^  Binaries:\\s*2 ", document);
        TextUtils.assertPatternInTarget("^  Archives:\\s*1 ", document);
        TextUtils.assertPatternInTarget("^  Standards:\\s*8 ", document);
        TextUtils.assertPatternInTarget("^  Generated:\\s*1 ", document);
        TextUtils.assertPatternInTarget("^! Unapproved:\\s*2 ", document);
        TextUtils.assertPatternInTarget("^  Unknown:\\s*2 ", document);
>>>>>>> 641fc4e1

        TextUtils.assertPatternInTarget("^Apache License Version 2.0: 5 ", document);
        TextUtils.assertPatternInTarget("^BSD 3 clause: 1 ", document);
        TextUtils.assertPatternInTarget("^The MIT License: 1 ", document);
        TextUtils.assertPatternInTarget("^The Telemanagement Forum License: 1 ", document);
        TextUtils.assertPatternInTarget("^Unknown license: 2 ", document);

        TextUtils.assertPatternInTarget("^\\Q?????\\E: 2 ", document);
        TextUtils.assertPatternInTarget("^AL   : 5 ", document);
        TextUtils.assertPatternInTarget("^BSD-3: 2 ", document);
        TextUtils.assertPatternInTarget("^MIT  : 1 ", document);

        TextUtils.assertPatternInTarget(
                "^Files with unapproved licenses\\s+\\*+\\s+" //
                        + "\\Q/Source.java\\E\\s+" //
                        + "\\Q/sub/Empty.txt\\E\\s",
                document);
        TextUtils.assertPatternInTarget(ReporterTestUtils.documentOut(true, Type.ARCHIVE, "/dummy.jar"),
                document);
        TextUtils.assertPatternInTarget(
                ReporterTestUtils.documentOut(true, Type.STANDARD, "/ILoggerFactory.java")
                        + ReporterTestUtils.licenseOut("MIT", "The MIT License"),
                document);
        TextUtils.assertPatternInTarget(ReporterTestUtils.documentOut(true, Type.BINARY, "/Image.png"),
                document);
        TextUtils.assertPatternInTarget(ReporterTestUtils.documentOut(true, Type.NOTICE, "/LICENSE"),
                document);
        TextUtils.assertPatternInTarget(ReporterTestUtils.documentOut(true, Type.NOTICE, "/NOTICE"), document);
        TextUtils.assertPatternInTarget(ReporterTestUtils.documentOut(false, Type.STANDARD, "/Source.java")
                + ReporterTestUtils.UNKNOWN_LICENSE, document);
        TextUtils.assertPatternInTarget(ReporterTestUtils.documentOut(true, Type.STANDARD, "/Text.txt")
                + ReporterTestUtils.APACHE_LICENSE, document);
        TextUtils.assertPatternInTarget(ReporterTestUtils.documentOut(true, Type.STANDARD, "/Xml.xml")
                + ReporterTestUtils.APACHE_LICENSE, document);
        TextUtils.assertPatternInTarget(ReporterTestUtils.documentOut(true, Type.STANDARD, "/buildr.rb")
                + ReporterTestUtils.APACHE_LICENSE, document);
        TextUtils.assertPatternInTarget(ReporterTestUtils.documentOut(true, Type.STANDARD, "/TextHttps.txt")
                + ReporterTestUtils.APACHE_LICENSE, document);
        TextUtils.assertPatternInTarget(ReporterTestUtils.documentOut(true, Type.STANDARD, "/tri.txt")
                + ReporterTestUtils.APACHE_LICENSE + ReporterTestUtils.licenseOut("BSD-3", "BSD 3 clause")
                + ReporterTestUtils.licenseOut("BSD-3", "TMF", "The Telemanagement Forum License"), document);
        TextUtils.assertPatternInTarget(ReporterTestUtils.documentOut(false, Type.STANDARD, "/sub/Empty.txt")
                + ReporterTestUtils.UNKNOWN_LICENSE, document);
    }

    private Validator initValidator() throws SAXException {
        SchemaFactory factory = SchemaFactory.newInstance(XMLConstants.W3C_XML_SCHEMA_NS_URI);
        Source schemaFile = new StreamSource(Reporter.class.getResourceAsStream("/org/apache/rat/rat-report.xsd"));
        Schema schema = factory.newSchema(schemaFile);
        return schema.newValidator();
    }

    @Test
    public void xmlReportTest() throws Exception {
        ByteArrayOutputStream out = new ByteArrayOutputStream();

        ReportConfiguration configuration = initializeConfiguration();
        configuration.setStyleSheet(StyleSheets.XML.getStyleSheet());
        configuration.setOut(() -> out);
        new Reporter(configuration).output();
        Document doc = XmlUtils.toDom(new ByteArrayInputStream(out.toByteArray()));

        XPath xPath = XPathFactory.newInstance().newXPath();

        XmlUtils.getNode(doc, xPath, "/rat-report[@timestamp]");

        LicenseInfo apacheLic = new LicenseInfo("AL", true, false);
        checkNode(doc, xPath, "/ILoggerFactory.java", new LicenseInfo("MIT", true, false),
                "STANDARD");
        checkNode(doc, xPath, "/Image.png", null, "BINARY");
        checkNode(doc, xPath, "/LICENSE", null, "NOTICE");
        checkNode(doc, xPath, "/NOTICE", null, "NOTICE");
        checkNode(doc, xPath, "/Source.java", new LicenseInfo("?????", false, false),
                "STANDARD");
        checkNode(doc, xPath, "/Text.txt", apacheLic, "STANDARD");
        checkNode(doc, xPath, "/TextHttps.txt", apacheLic, "STANDARD");
        checkNode(doc, xPath, "/Xml.xml", apacheLic, "STANDARD");
        checkNode(doc, xPath, "/buildr.rb", apacheLic, "STANDARD");
        checkNode(doc, xPath, "/dummy.jar", null, "ARCHIVE");
        checkNode(doc, xPath, "/sub/Empty.txt", new LicenseInfo("?????", false, false),
                "STANDARD");
        checkNode(doc, xPath, "/tri.txt", apacheLic, "STANDARD");
        checkNode(doc, xPath, "/tri.txt", new LicenseInfo("BSD-3", true, false), "STANDARD");
        checkNode(doc, xPath, "/tri.txt", new LicenseInfo("TMF", "BSD-3", true, false),
                "STANDARD");
        checkNode(doc, xPath, "/generated.txt", null, "IGNORED");
        NodeList nodeList = (NodeList) xPath.compile("/rat-report/resource").evaluate(doc, XPathConstants.NODESET);
        assertThat(nodeList.getLength()).isEqualTo(14);
        Validator validator = initValidator();
        try {
            validator.validate(new DOMSource(doc));
        } catch (SAXException e) {
            fail("Missing properties?", e);
        }
    }

    private static final String NL = System.lineSeparator();
    private static final String SEPARATOR = "*****************************************************";
    private static final String HEADER = SEPARATOR + NL + //
            "Summary" + NL + //
            SEPARATOR + NL + //
            "Generated at: ";

    @Test
    public void plainReportTest() throws Exception {
        ByteArrayOutputStream out = new ByteArrayOutputStream();
        ReportConfiguration configuration = initializeConfiguration();
        configuration.setOut(() -> out);
        new Reporter(configuration).output();

        out.flush();
        String document = out.toString();

        TextUtils.assertNotContains("<?xml version=\"1.0\" encoding=\"UTF-8\"?>", document);
        assertThat(document).as(() -> "'Generated at' is not present in \n" + document).startsWith(HEADER);


        verifyStandardContent(document);
    }

    @Test
    public void unapprovedLicensesReportTest() throws Exception {
        ByteArrayOutputStream out = new ByteArrayOutputStream();
        ReportConfiguration configuration = initializeConfiguration();
        configuration.setOut(() -> out);
        configuration.setStyleSheet(this.getClass().getResource("/org/apache/rat/unapproved-licenses.xsl"));
        new Reporter(configuration).output();

        out.flush();
        String document = out.toString();

        TextUtils.assertContains("Generated at: ", document );
        TextUtils.assertPatternInTarget("\\Q/Source.java\\E$", document);
        TextUtils.assertPatternInTarget("\\Q/sub/Empty.txt\\E", document);
    }

    @Test
    public void counterMaxTest() throws Exception {
        ReportConfiguration config = initializeConfiguration();
        Reporter reporter = new Reporter(config);
        reporter.output();
        assertThat(config.getClaimValidator().hasErrors()).isTrue();
        assertThat(config.getClaimValidator().isValid(ClaimStatistic.Counter.UNAPPROVED, reporter.getClaimsStatistic().getCounter(ClaimStatistic.Counter.UNAPPROVED)))
                .isFalse();

        config = initializeConfiguration();
        config.getClaimValidator().setMax(ClaimStatistic.Counter.UNAPPROVED, 2);
        reporter = new Reporter(config);
        reporter.output();
        assertThat(config.getClaimValidator().hasErrors()).isFalse();
        assertThat(config.getClaimValidator().isValid(ClaimStatistic.Counter.UNAPPROVED, reporter.getClaimsStatistic().getCounter(ClaimStatistic.Counter.UNAPPROVED)))
                .isTrue();
    }

    private static class LicenseInfo {
        final String id;
        final String family;
        final boolean approval;
        final boolean hasNotes;

        LicenseInfo(String id, boolean approval, boolean hasNotes) {
            this(id, id, approval, hasNotes);
        }

        LicenseInfo(String id, String family, boolean approval, boolean hasNotes) {
            this.id = id;
            this.family = ILicenseFamily.makeCategory(family);
            this.approval = approval;
            this.hasNotes = hasNotes;
        }
    }
}<|MERGE_RESOLUTION|>--- conflicted
+++ resolved
@@ -86,31 +86,9 @@
         ReportConfiguration config = OptionCollection.createConfiguration(cl);
         ClaimStatistic statistic = new Reporter(config).execute();
 
-<<<<<<< HEAD
-        assertEquals(1, statistic.getCounter(Type.ARCHIVE));
-        assertEquals(2, statistic.getCounter(Type.BINARY));
-        assertEquals(1, statistic.getCounter(Type.IGNORED));
-        assertEquals(2, statistic.getCounter(Type.NOTICE));
-        assertEquals(8, statistic.getCounter(Type.STANDARD));
-        assertEquals(0, statistic.getCounter(Type.UNKNOWN));
-        assertEquals(8, statistic.getCounter(ClaimStatistic.Counter.APPROVED));
-        assertEquals(1, statistic.getCounter(ClaimStatistic.Counter.ARCHIVES));
-        assertEquals(2, statistic.getCounter(ClaimStatistic.Counter.BINARIES));
-        assertEquals(5, statistic.getCounter(ClaimStatistic.Counter.DOCUMENT_TYPES));
-        assertEquals(1, statistic.getCounter(ClaimStatistic.Counter.IGNORED));
-        assertEquals(4, statistic.getCounter(ClaimStatistic.Counter.LICENSE_CATEGORIES));
-        assertEquals(5, statistic.getCounter(ClaimStatistic.Counter.LICENSE_NAMES));
-        assertEquals(2, statistic.getCounter(ClaimStatistic.Counter.NOTICES));
-        assertEquals(8, statistic.getCounter(ClaimStatistic.Counter.STANDARDS));
-        assertEquals(2, statistic.getCounter(ClaimStatistic.Counter.UNAPPROVED));
-        assertEquals(2, statistic.getCounter(ClaimStatistic.Counter.UNKNOWN));
-
-        List<Type> typeList = statistic.getDocumentTypes();
-        assertEquals(Arrays.asList(Type.ARCHIVE, Type.BINARY, Type.IGNORED, Type.NOTICE, Type.STANDARD), typeList);
-=======
         assertThat(statistic.getCounter(Type.ARCHIVE)).isEqualTo(1);
         assertThat(statistic.getCounter(Type.BINARY)).isEqualTo(2);
-        assertThat(statistic.getCounter(Type.GENERATED)).isEqualTo(1);
+        assertThat(statistic.getCounter(Type.IGNORED)).isEqualTo(1);
         assertThat(statistic.getCounter(Type.NOTICE)).isEqualTo(2);
         assertThat(statistic.getCounter(Type.STANDARD)).isEqualTo(8);
         assertThat(statistic.getCounter(Type.UNKNOWN)).isEqualTo(0);
@@ -118,17 +96,16 @@
         assertThat(statistic.getCounter(ClaimStatistic.Counter.ARCHIVES)).isEqualTo(1);
         assertThat(statistic.getCounter(ClaimStatistic.Counter.BINARIES)).isEqualTo(2);
         assertThat(statistic.getCounter(ClaimStatistic.Counter.DOCUMENT_TYPES)).isEqualTo(5);
-        assertThat(statistic.getCounter(ClaimStatistic.Counter.GENERATED)).isEqualTo(1);
-        assertThat(statistic.getCounter(ClaimStatistic.Counter.LICENSE_CATEGORIES)).isEqualTo(5);
-        assertThat(statistic.getCounter(ClaimStatistic.Counter.LICENSE_NAMES)).isEqualTo(6);
+        assertThat(statistic.getCounter(ClaimStatistic.Counter.IGNORED)).isEqualTo(1);
+        assertThat(statistic.getCounter(ClaimStatistic.Counter.LICENSE_CATEGORIES)).isEqualTo(4);
+        assertThat(statistic.getCounter(ClaimStatistic.Counter.LICENSE_NAMES)).isEqualTo(5);
         assertThat(statistic.getCounter(ClaimStatistic.Counter.NOTICES)).isEqualTo(2);
         assertThat(statistic.getCounter(ClaimStatistic.Counter.STANDARDS)).isEqualTo(8);
         assertThat(statistic.getCounter(ClaimStatistic.Counter.UNAPPROVED)).isEqualTo(2);
         assertThat(statistic.getCounter(ClaimStatistic.Counter.UNKNOWN)).isEqualTo(2);
 
         List<Type> typeList = statistic.getDocumentTypes();
-        assertThat(typeList).isEqualTo(Arrays.asList(Type.ARCHIVE, Type.BINARY, Type.GENERATED, Type.NOTICE, Type.STANDARD));
->>>>>>> 641fc4e1
+        assertThat(typeList).isEqualTo(Arrays.asList(Type.ARCHIVE, Type.BINARY, Type.IGNORED, Type.NOTICE, Type.STANDARD));
 
         TreeMap<String, Integer> expected = new TreeMap<>();
         expected.put("Unknown license", 2);
@@ -217,10 +194,6 @@
         nodeList = XmlUtils.getNodeList(doc, xPath, "/rat-report/resource/license[@id='?????']");
         assertThat(nodeList.getLength()).isEqualTo(2);
 
-<<<<<<< HEAD
-        // IGNORED, UNKNOWN, ARCHIVE, NOTICE, BINARY, STANDARD
-=======
->>>>>>> 641fc4e1
         nodeList = XmlUtils.getNodeList(doc, xPath, "/rat-report/resource[@type='STANDARD']");
         assertThat(nodeList.getLength()).isEqualTo(8);
 
@@ -230,13 +203,8 @@
         nodeList = XmlUtils.getNodeList(doc, xPath, "/rat-report/resource[@type='BINARY']");
         assertThat(nodeList.getLength()).isEqualTo(2);
 
-<<<<<<< HEAD
         nodeList = XmlUtils.getNodeList(doc, xPath, "/rat-report/resource[@type='IGNORED']");
-        assertEquals(1, nodeList.getLength());
-=======
-        nodeList = XmlUtils.getNodeList(doc, xPath, "/rat-report/resource[@type='GENERATED']");
         assertThat(nodeList.getLength()).isEqualTo(1);
->>>>>>> 641fc4e1
 
         nodeList = XmlUtils.getNodeList(doc, xPath, "/rat-report/resource[@type='UNKNOWN']");
         assertThat(nodeList.getLength()).isEqualTo(0);
@@ -244,13 +212,8 @@
         nodeList = XmlUtils.getNodeList(doc, xPath, "/rat-report/resource[@type='NOTICE']");
         assertThat(nodeList.getLength()).isEqualTo(2);
 
-<<<<<<< HEAD
         nodeList = XmlUtils.getNodeList(doc, xPath, "/rat-report/resource[@type='IGNORED']/license");
-        assertEquals(0, nodeList.getLength());
-=======
-        nodeList = XmlUtils.getNodeList(doc, xPath, "/rat-report/resource[@type='GENERATED']/license/notes");
-        assertThat(nodeList.getLength()).isEqualTo(1);
->>>>>>> 641fc4e1
+        assertThat(nodeList.getLength()).isEqualTo(0);
     }
 
     /**
@@ -294,23 +257,13 @@
     }
 
     private void verifyStandardContent(final String document) {
-<<<<<<< HEAD
-        TextUtils.assertPatternInTarget("^Notices:\\s*2 ", document);
-        TextUtils.assertPatternInTarget("^Binaries:\\s*2 ", document);
-        TextUtils.assertPatternInTarget("^Archives:\\s*1 ", document);
-        TextUtils.assertPatternInTarget("^Standards:\\s*8 ", document);
-        TextUtils.assertPatternInTarget("^Ignored:\\s*1 ", document);
-        TextUtils.assertPatternInTarget("^Unapproved:\\s*2 ", document);
-        TextUtils.assertPatternInTarget("^Unknown:\\s*2 ", document);
-=======
         TextUtils.assertPatternInTarget("^  Notices:\\s*2 ", document);
         TextUtils.assertPatternInTarget("^  Binaries:\\s*2 ", document);
         TextUtils.assertPatternInTarget("^  Archives:\\s*1 ", document);
         TextUtils.assertPatternInTarget("^  Standards:\\s*8 ", document);
-        TextUtils.assertPatternInTarget("^  Generated:\\s*1 ", document);
+        TextUtils.assertPatternInTarget("^  Ignored:\\s*1 ", document);
         TextUtils.assertPatternInTarget("^! Unapproved:\\s*2 ", document);
         TextUtils.assertPatternInTarget("^  Unknown:\\s*2 ", document);
->>>>>>> 641fc4e1
 
         TextUtils.assertPatternInTarget("^Apache License Version 2.0: 5 ", document);
         TextUtils.assertPatternInTarget("^BSD 3 clause: 1 ", document);
@@ -427,7 +380,6 @@
         TextUtils.assertNotContains("<?xml version=\"1.0\" encoding=\"UTF-8\"?>", document);
         assertThat(document).as(() -> "'Generated at' is not present in \n" + document).startsWith(HEADER);
 
-
         verifyStandardContent(document);
     }
 
