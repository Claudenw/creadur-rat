--- conflicted
+++ resolved
@@ -18,10 +18,6 @@
  */ 
 package org.apache.rat.document.guesser;
 
-<<<<<<< HEAD
-
-=======
->>>>>>> ec474c3a
 import java.io.IOException;
 import java.util.ArrayList;
 import java.util.List;
@@ -49,15 +45,9 @@
     private static Stream<Arguments> nameData() throws IOException {
         List<Arguments> lst = new ArrayList<>();
 
-<<<<<<< HEAD
-        final DocumentName linuxBaseName = DocumentName.builder(FSInfoTest.UNIX).setName("/").setBaseName("/").build();
-        final DocumentName windowsBaseName = DocumentName.builder(FSInfoTest.WINDOWS).setName("\\").setBaseName("\\").build();
-        final DocumentName osxBaseName = DocumentName.builder(FSInfoTest.OSX).setName("/").setBaseName("/").build();
-=======
         final DocumentName osxBaseName = DocumentName.builder(OSX).setName("/").setBaseName("/").build();
         final DocumentName linuxBaseName = DocumentName.builder(UNIX).setName("/").setBaseName("/").build();
         final DocumentName windowsBaseName = DocumentName.builder(WINDOWS).setName("\\").setBaseName("\\").build();
->>>>>>> ec474c3a
 
         lst.add(Arguments.of(linuxBaseName.resolve("DEPENDENCIES"), true));
         lst.add(Arguments.of(linuxBaseName.resolve("LICENSE"), true));
