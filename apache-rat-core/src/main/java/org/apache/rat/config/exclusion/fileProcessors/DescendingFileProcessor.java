--- conflicted
+++ resolved
@@ -58,19 +58,6 @@
      * @param commentPrefixes a collection of comment prefixes.
      */
     public DescendingFileProcessor(final String fileName, final Iterable<String> commentPrefixes) {
-<<<<<<< HEAD
-=======
-        this(fileName, commentPrefixes, null);
-    }
-
-    /**
-     * Package private for testing.
-     * @param fileName the file name
-     * @param commentPrefixes the list of commong prefixes
-     * @param separator the file separator string. (e.g. "/")
-     */
-    DescendingFileProcessor(final String fileName, final Iterable<String> commentPrefixes, final String separator) {
->>>>>>> 35229a65
         this.fileName = fileName;
         this.commentFilter = commentPrefixes == null ? StringUtils::isNotBlank : ExclusionUtils.commentFilter(commentPrefixes);
     }
