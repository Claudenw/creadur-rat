--- conflicted
+++ resolved
@@ -52,15 +52,6 @@
     /** The list of comment prefixes that are used to filter comment lines.  */
     public static final List<String> COMMENT_PREFIXES = Arrays.asList("#", "##", "//", "/**", "/*");
 
-<<<<<<< HEAD
-    /** Prefix used to negate the given pattern. */
-    public static final String NEGATION_PREFIX = "!";
-
-    /** A predicate that filters out lines that do NOT start with "!" */
-    public static final Predicate<String> NOT_MATCH_FILTER = s -> s.startsWith(NEGATION_PREFIX);
-
-    /** A predicate that filters out lines that start with "!" */
-=======
     /** Prefix used to negate a given pattern. */
     public static final String NEGATION_PREFIX = "!";
 
@@ -68,7 +59,6 @@
     public static final Predicate<String> NOT_MATCH_FILTER = s -> s.startsWith(NEGATION_PREFIX);
 
     /** A predicate that filters out lines that start with {@link #NEGATION_PREFIX}. */
->>>>>>> cd9aeaf0
     public static final Predicate<String> MATCH_FILTER = NOT_MATCH_FILTER.negate();
 
     private ExclusionUtils() {
@@ -201,26 +191,10 @@
     }
 
     /**
-<<<<<<< HEAD
-     * Returns {@code true} if the file name represents a hidden file.
-     * @param file the file to check.
-     * @return {@code true} if it is the name of a hidden file.
-     */
-    public static boolean isHidden(final File file) {
-        return isHidden(file.getName());
-    }
-
-    /**
      * Returns {@code true} if the filename represents a hidden file
      * @param fileName the file to check.
      * @return true if it is the name of a hidden file.
      */
-=======
-     * Returns {@code true} if the filename represents a hidden file
-     * @param fileName the file to check.
-     * @return true if it is the name of a hidden file.
-     */
->>>>>>> cd9aeaf0
     public static boolean isHidden(final String fileName) {
         return fileName.startsWith(".") && !(fileName.equals(".") || fileName.equals(".."));
     }
