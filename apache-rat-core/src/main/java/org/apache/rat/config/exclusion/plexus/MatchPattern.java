package org.apache.rat.config.exclusion.plexus;

/*
 * Copyright The Codehaus Foundation.
 *
 * Licensed under the Apache License, Version 2.0 (the "License");
 * you may not use this file except in compliance with the License.
 * You may obtain a copy of the License at
 *
 *     http://www.apache.org/licenses/LICENSE-2.0
 *
 * Unless required by applicable law or agreed to in writing, software
 * distributed under the License is distributed on an "AS IS" BASIS,
 * WITHOUT WARRANTIES OR CONDITIONS OF ANY KIND, either express or implied.
 * See the License for the specific language governing permissions and
 * limitations under the License.
 *
 */

import java.io.File;
import java.util.ArrayList;
import java.util.Arrays;
import java.util.List;
import java.util.StringTokenizer;

import org.apache.rat.utils.DefaultLog;
import org.apache.rat.utils.Log;

import static java.lang.String.format;
@SuppressWarnings({"checkstyle:RegexpSingleLine", "checkstyle:JavadocVariable"})
/**
 * <p>Describes a match target for SelectorUtils.</p>
 *
 * <p>Significantly more efficient than using strings, since re-evaluation and re-tokenizing is avoided.</p>
 *
 * <p>Based on code from plexus-utils.</p>
 *
 * @author Kristian Rosenvold
 * @see <a href="https://github.com/codehaus-plexus/plexus-utils/blob/master/src/main/java/org/codehaus/plexus/util/MatchPattern.java">
 * plexus-utils MatchPattern</a>
 */
public final class MatchPattern {
    private final String source;

    private final String regexPattern;

    private final String separator;

    private final String[] tokenized;

    private final char[][] tokenizedChar;

    public MatchPattern(final String source, final String separator) {
        regexPattern = SelectorUtils.isRegexPrefixedPattern(source)
                ? source.substring(
                SelectorUtils.REGEX_HANDLER_PREFIX.length(),
                source.length() - SelectorUtils.PATTERN_HANDLER_SUFFIX.length())
                : null;
        this.source = SelectorUtils.isAntPrefixedPattern(source)
                ? source.substring(
                SelectorUtils.ANT_HANDLER_PREFIX.length(),
                source.length() - SelectorUtils.PATTERN_HANDLER_SUFFIX.length())
                : source;
        this.separator = separator;
        tokenized = tokenizePathToString(this.source, separator);
        tokenizedChar = new char[tokenized.length][];
        for (int i = 0; i < tokenized.length; i++) {
            tokenizedChar[i] = tokenized[i].toCharArray();
        }
    }

    public boolean matchPath(final String str, final boolean isCaseSensitive) {
        if (regexPattern != null) {
            return str.matches(regexPattern);
        } else {
            return SelectorUtils.matchAntPathPattern(this, str, separator, isCaseSensitive);
        }
    }

    boolean matchPath(final String str, final char[][] strDirs, final boolean isCaseSensitive) {
        boolean result;
        if (regexPattern != null) {
            result = str.matches(regexPattern);
        } else {
            result = SelectorUtils.matchAntPathPattern(getTokenizedPathChars(), strDirs, isCaseSensitive);
        }
<<<<<<< HEAD
        if (DefaultLog.getInstance().isEnabled(Log.Level.DEBUG)) {
            DefaultLog.getInstance().debug(format("%s match %s -> %s", this, str, result));
=======
        if (result && DefaultLog.getInstance().isEnabled(Log.Level.DEBUG)) {
            DefaultLog.getInstance().debug(format("%s match %s -> true", this, str));
>>>>>>> c5a31fec
        }
        return result;
    }

    public boolean matchPatternStart(final String str, final boolean isCaseSensitive) {
        if (regexPattern != null) {
            // FIXME: ICK! But we can't do partial matches for regex, so we have to reserve judgement until we have
            // a file to deal with, or we can definitely say this is an exclusion...
            return true;
        } else {
            String altStr = str.replace('\\', '/');

            return SelectorUtils.matchAntPathPatternStart(this, str, File.separator, isCaseSensitive)
                    || SelectorUtils.matchAntPathPatternStart(this, altStr, "/", isCaseSensitive);
        }
    }

    public String[] getTokenizedPathString() {
        return tokenized;
    }

    public char[][] getTokenizedPathChars() {
        return tokenizedChar;
    }

    public boolean startsWith(final String string) {
        return source.startsWith(string);
    }

    @Override
    public String toString() {
<<<<<<< HEAD
        return Arrays.asList(tokenized).toString();
=======
        return Arrays.asList(tokenized)
                .toString();
>>>>>>> c5a31fec
    }

    public String source() {
        return source;
    }

    public static String[] tokenizePathToString(final String path, final String separator) {
        List<String> ret = new ArrayList<>();
        StringTokenizer st = new StringTokenizer(path, separator);
        while (st.hasMoreTokens()) {
            ret.add(st.nextToken());
        }
        return ret.toArray(new String[0]);
    }

    static char[][] tokenizePathToCharArray(final String path, final String separator) {
        String[] tokenizedName = tokenizePathToString(path, separator);
        char[][] tokenizedNameChar = new char[tokenizedName.length][];
        for (int i = 0; i < tokenizedName.length; i++) {
            tokenizedNameChar[i] = tokenizedName[i].toCharArray();
        }
        return tokenizedNameChar;
    }
<<<<<<< HEAD

=======
>>>>>>> c5a31fec
}<|MERGE_RESOLUTION|>--- conflicted
+++ resolved
@@ -84,13 +84,8 @@
         } else {
             result = SelectorUtils.matchAntPathPattern(getTokenizedPathChars(), strDirs, isCaseSensitive);
         }
-<<<<<<< HEAD
-        if (DefaultLog.getInstance().isEnabled(Log.Level.DEBUG)) {
-            DefaultLog.getInstance().debug(format("%s match %s -> %s", this, str, result));
-=======
         if (result && DefaultLog.getInstance().isEnabled(Log.Level.DEBUG)) {
             DefaultLog.getInstance().debug(format("%s match %s -> true", this, str));
->>>>>>> c5a31fec
         }
         return result;
     }
@@ -122,12 +117,7 @@
 
     @Override
     public String toString() {
-<<<<<<< HEAD
         return Arrays.asList(tokenized).toString();
-=======
-        return Arrays.asList(tokenized)
-                .toString();
->>>>>>> c5a31fec
     }
 
     public String source() {
@@ -151,8 +141,4 @@
         }
         return tokenizedNameChar;
     }
-<<<<<<< HEAD
-
-=======
->>>>>>> c5a31fec
 }