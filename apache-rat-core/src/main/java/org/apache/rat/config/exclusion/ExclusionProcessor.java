/*
 * Licensed to the Apache Software Foundation (ASF) under one
 * or more contributor license agreements.  See the NOTICE file
 * distributed with this work for additional information
 * regarding copyright ownership.  The ASF licenses this file
 * to you under the Apache License, Version 2.0 (the
 * "License"); you may not use this file except in compliance
 * with the License.  You may obtain a copy of the License at
 *
 *   http://www.apache.org/licenses/LICENSE-2.0
 *
 * Unless required by applicable law or agreed to in writing,
 * software distributed under the License is distributed on an
 * "AS IS" BASIS, WITHOUT WARRANTIES OR CONDITIONS OF ANY
 * KIND, either express or implied.  See the License for the
 * specific language governing permissions and limitations
 * under the License.
 */
package org.apache.rat.config.exclusion;

import java.util.ArrayList;
import java.util.HashSet;
import java.util.List;
import java.util.Objects;
import java.util.Set;
import java.util.TreeSet;

import org.apache.rat.config.exclusion.plexus.MatchPatterns;
import org.apache.rat.document.DocumentName;
import org.apache.rat.document.DocumentNameMatcher;
import org.apache.rat.utils.DefaultLog;
import org.apache.rat.utils.ExtendedIterator;

import static java.lang.String.format;

/**
 * Processes the include and exclude patterns and applies the result against a base directory
 * to return an IReportable that contains all the reportable objects.
 */
public class ExclusionProcessor {
    /** Strings that identify the files/directories to exclude */
    private final Set<String> excludedPatterns = new HashSet<>();
    /** Path matchers that exclude files/directories */
    private final List<DocumentNameMatcher> excludedPaths = new ArrayList<>();
    /** Strings that identify the files/directories to include (overrides exclude) */
    private final Set<String> includedPatterns = new HashSet<>();
    /** Path matchers that identify the files/directories to include (overrides exclude) */
    private final List<DocumentNameMatcher> includedPaths = new ArrayList<>();
    /**
     * Collections of StandardCollections that have file processors that should be
     * used to add additional exclude files to the process
     */
    private final Set<StandardCollection> fileProcessors = new HashSet<>();
    /** Standard collections that contribute to the inclusion processing */
    private final Set<StandardCollection> includedCollections = new HashSet<>();
    /** Standard collections that contribute to the exclusion procession */
    private final Set<StandardCollection> excludedCollections = new HashSet<>();
    /** The last generated PathMatcher */
    private DocumentNameMatcher lastMatcher;
    /** The base dir for the last PathMatcher */
    private DocumentName lastMatcherBaseDir;

<<<<<<< HEAD
    /** Reset the {@link #lastMatcher} and {@link #lastMatcherBaseDir} to start again */
=======
    /** Reset the path matcher to start again */
>>>>>>> 51dc4198
    private void resetLastMatcher() {
        lastMatcher = null;
        lastMatcherBaseDir = null;
    }

    /**
     * Add the Iterable of strings to the collection of file/directory patters to ignore.
     * @param patterns the patterns to add
     * @return this
     */
    public ExclusionProcessor addIncludedPatterns(final Iterable<String> patterns) {
        List<String> lst = new ArrayList<>();
        patterns.forEach(lst::add);
        DefaultLog.getInstance().info(format("Including patterns: %s", String.join(", ", lst)));
        includedPatterns.addAll(lst);
        resetLastMatcher();
        return this;
    }

    /**
     * Add a DocumentNameMatcher to the collection of file/directory patterns to ignore.
     * @param matcher the DocumentNameMatcher to add. Will be ignored if {@code null}.
     * @return this
     */
    public ExclusionProcessor addIncludedMatcher(final DocumentNameMatcher matcher) {
        if (matcher != null) {
            includedPaths.add(matcher);
            resetLastMatcher();
        }
        return this;
    }

    /**
     * Add the file processor from a StandardCollection.
     * @param collection the collection to add the processor from.
     * @return this
     */
    public ExclusionProcessor addFileProcessor(final StandardCollection collection) {
        if (collection != null) {
            DefaultLog.getInstance().info(format("Processing exclude file from %s.", collection));
            fileProcessors.add(collection);
            resetLastMatcher();
        }
        return this;
    }

    /**
     * Add the patterns from the StandardCollection as included patterns.
     * @param collection the standard collection to add the includes from.
     * @return this
     */
    public ExclusionProcessor addIncludedCollection(final StandardCollection collection) {
        if (collection != null) {
            DefaultLog.getInstance().info(format("Including %s collection.", collection));
            includedCollections.add(collection);
            resetLastMatcher();
        }
        return this;
    }

    /**
     * Add the patterns from collections of patterns as excluded patterns.
     * @param patterns the strings to that define patterns to be ecxcuded from processing.
     * @return this
     */
    public ExclusionProcessor addExcludedPatterns(final Iterable<String> patterns) {
        List<String> lst = new ArrayList<>();
        patterns.forEach(lst::add);
        DefaultLog.getInstance().info(format("Excluding patterns: %s", String.join(", ", lst)));
        excludedPatterns.addAll(lst);
        resetLastMatcher();
        return this;
    }

    /**
     * Add the DocumentNameMatcher as an excluded pattern.
     * @param matcher the DocumentNameMatcher to exclude.
     * @return this
     */
    public ExclusionProcessor addExcludedMatcher(final DocumentNameMatcher matcher) {
        if (matcher != null) {
            excludedPaths.add(matcher);
            resetLastMatcher();
        }
        return this;
    }

    /**
     * Add the patterns from the StandardCollection as excluded patterns.
     * @param collection the standard collection to add the excludes from.
     * @return this
     */
    public ExclusionProcessor addExcludedCollection(final StandardCollection collection) {
        if (collection != null) {
            DefaultLog.getInstance().info(format("Excluding %s collection.", collection));
            excludedCollections.add(collection);
            resetLastMatcher();
        }
        return this;
    }

    /**
     * Adds to lists of qualified file patterns.  Non-matching patterns start with a "!".
     * @param matching the list to put matching file patterns into.
     * @param notMatching the list to put non-matching files patterns into.
     * @param patterns the patterns to match.
     */
    private void segregateList(final Set<String> matching, final Set<String> notMatching,
                               final Iterable<String> patterns) {
        if (patterns.iterator().hasNext()) {
            ExtendedIterator.create(patterns.iterator()).filter(ExclusionUtils.MATCH_FILTER).forEachRemaining(matching::add);
            ExtendedIterator.create(patterns.iterator()).filter(ExclusionUtils.NOT_MATCH_FILTER)
                    .map(s -> s.substring(1))
                    .forEachRemaining(notMatching::add);
        }
    }

    /**
     * Creates a Document name matcher that will return {@code false} on any
     * document that is excluded.
     * @param basedir the base directory to make everything relative to.
     * @return A DocumentNameMatcher will return {@code false} for any document that is to be excluded.
     */
    public DocumentNameMatcher getNameMatcher(final DocumentName basedir) {
        // if lastMatcher is not set or the basedir is not the same as the last one then
        // we have to regenerate the matching document.  Otherwise we can just return the
        // lastMatcher since there is no change.
        if (lastMatcher == null || !basedir.equals(lastMatcherBaseDir)) {
            lastMatcherBaseDir = basedir;

            final Set<String> incl = new TreeSet<>();
            final Set<String> excl = new TreeSet<>();
            final List<DocumentNameMatcher> inclMatchers = new ArrayList<>();

            // add the file processors
            for (StandardCollection sc : fileProcessors) {
<<<<<<< HEAD
                sc.fileProcessor().forEachRemaining(fp -> {
                    segregateList(excl, incl, fp.apply(basedir));
                    fp.customDocumentNameMatchers().forEach(inclMatchers::add);
                });
=======
                ExtendedIterator<FileProcessor> iter =  sc.fileProcessor();
                if (iter.hasNext()) {
                    sc.fileProcessor().forEachRemaining(fp -> segregateList(excl, incl, fp.apply(basedir)));
                } else {
                    DefaultLog.getInstance().info(String.format("%s does not have a fileProcessor.", sc));
                }
>>>>>>> 51dc4198
            }

            // add the standard patterns
            segregateList(incl, excl, new FileProcessor(includedPatterns).apply(basedir));
            segregateList(excl, incl, new FileProcessor(excludedPatterns).apply(basedir));

            // add the collection patterns
            for (StandardCollection sc : includedCollections) {
<<<<<<< HEAD
                segregateList(incl, excl, new FileProcessor(sc.patterns()).apply(basedir));
            }
            for (StandardCollection sc : excludedCollections) {
                segregateList(excl, incl, new FileProcessor(sc.patterns()).apply(basedir));
=======
                Set<String> patterns = sc.patterns();
                if (patterns.isEmpty()) {
                    DefaultLog.getInstance().info(String.format("%s does not have a defined collection for inclusion.", sc));
                } else {
                    segregateList(incl, excl, FileProcessor.from(sc.patterns()).apply(basedir));
                }
            }
            for (StandardCollection sc : excludedCollections) {
                Set<String> patterns = sc.patterns();
                if (patterns.isEmpty()) {
                    DefaultLog.getInstance().info(String.format("%s does not have a defined collection for exclusion.", sc));
                } else {
                    segregateList(excl, incl, FileProcessor.from(sc.patterns()).apply(basedir));
                }
>>>>>>> 51dc4198
            }

            // add the matchers
            ExtendedIterator.create(includedCollections.iterator())
                    .map(StandardCollection::staticDocumentNameMatcher)
                    .filter(Objects::nonNull)
                    .forEachRemaining(inclMatchers::add);

            List<DocumentNameMatcher> exclMatchers = ExtendedIterator.create(excludedCollections.iterator())
                    .map(StandardCollection::staticDocumentNameMatcher)
                    .filter(Objects::nonNull)
                    .addTo(new ArrayList<>());

            if (!incl.isEmpty()) {
                inclMatchers.add(new DocumentNameMatcher("included patterns", MatchPatterns.from(incl), basedir));
            }
            if (!excl.isEmpty()) {
                exclMatchers.add(new DocumentNameMatcher("excluded patterns", MatchPatterns.from(excl), basedir));
            }

            if (!includedPaths.isEmpty()) {
                for (DocumentNameMatcher matcher : includedPaths) {
                    DefaultLog.getInstance().info(format("Including path matcher %s", matcher));
                    inclMatchers.add(matcher);
                }
            }
            if (!excludedPaths.isEmpty()) {
                for (DocumentNameMatcher matcher : excludedPaths) {
                    DefaultLog.getInstance().info(format("Excluding path matcher %s", matcher));
                    exclMatchers.add(matcher);
                }
            }

            lastMatcher = DocumentNameMatcher.MATCHES_ALL;
            if (!exclMatchers.isEmpty()) {
                lastMatcher = DocumentNameMatcher.not(DocumentNameMatcher.or(exclMatchers));
                if (!inclMatchers.isEmpty()) {
                    lastMatcher = DocumentNameMatcher.or(DocumentNameMatcher.or(inclMatchers), lastMatcher);
                }
            }
        }
        return lastMatcher;
    }
}<|MERGE_RESOLUTION|>--- conflicted
+++ resolved
@@ -60,11 +60,7 @@
     /** The base dir for the last PathMatcher */
     private DocumentName lastMatcherBaseDir;
 
-<<<<<<< HEAD
     /** Reset the {@link #lastMatcher} and {@link #lastMatcherBaseDir} to start again */
-=======
-    /** Reset the path matcher to start again */
->>>>>>> 51dc4198
     private void resetLastMatcher() {
         lastMatcher = null;
         lastMatcherBaseDir = null;
@@ -153,8 +149,8 @@
     }
 
     /**
-     * Add the patterns from the StandardCollection as excluded patterns.
-     * @param collection the standard collection to add the excludes from.
+     * Excludes the files/directories specified by a StandardCollection.
+     * @param collection the StandardCollection that identifies the files to exclude.
      * @return this
      */
     public ExclusionProcessor addExcludedCollection(final StandardCollection collection) {
@@ -186,7 +182,7 @@
      * Creates a Document name matcher that will return {@code false} on any
      * document that is excluded.
      * @param basedir the base directory to make everything relative to.
-     * @return A DocumentNameMatcher will return {@code false} for any document that is to be excluded.
+     * @return A DocumentNameMatcher that will return {@code false} for any document that is to be excluded.
      */
     public DocumentNameMatcher getNameMatcher(final DocumentName basedir) {
         // if lastMatcher is not set or the basedir is not the same as the last one then
@@ -201,19 +197,15 @@
 
             // add the file processors
             for (StandardCollection sc : fileProcessors) {
-<<<<<<< HEAD
-                sc.fileProcessor().forEachRemaining(fp -> {
-                    segregateList(excl, incl, fp.apply(basedir));
-                    fp.customDocumentNameMatchers().forEach(inclMatchers::add);
-                });
-=======
                 ExtendedIterator<FileProcessor> iter =  sc.fileProcessor();
                 if (iter.hasNext()) {
-                    sc.fileProcessor().forEachRemaining(fp -> segregateList(excl, incl, fp.apply(basedir)));
+                    iter.forEachRemaining(fp -> {
+                        segregateList(excl, incl, fp.apply(basedir))
+                        fp.customDocumentNameMatchers().forEach(inclMatchers::add);
+                    });
                 } else {
                     DefaultLog.getInstance().info(String.format("%s does not have a fileProcessor.", sc));
                 }
->>>>>>> 51dc4198
             }
 
             // add the standard patterns
@@ -222,17 +214,11 @@
 
             // add the collection patterns
             for (StandardCollection sc : includedCollections) {
-<<<<<<< HEAD
-                segregateList(incl, excl, new FileProcessor(sc.patterns()).apply(basedir));
-            }
-            for (StandardCollection sc : excludedCollections) {
-                segregateList(excl, incl, new FileProcessor(sc.patterns()).apply(basedir));
-=======
                 Set<String> patterns = sc.patterns();
                 if (patterns.isEmpty()) {
                     DefaultLog.getInstance().info(String.format("%s does not have a defined collection for inclusion.", sc));
                 } else {
-                    segregateList(incl, excl, FileProcessor.from(sc.patterns()).apply(basedir));
+                    segregateList(incl, excl, new FileProcessor(sc.patterns()).apply(basedir));
                 }
             }
             for (StandardCollection sc : excludedCollections) {
@@ -240,9 +226,8 @@
                 if (patterns.isEmpty()) {
                     DefaultLog.getInstance().info(String.format("%s does not have a defined collection for exclusion.", sc));
                 } else {
-                    segregateList(excl, incl, FileProcessor.from(sc.patterns()).apply(basedir));
-                }
->>>>>>> 51dc4198
+                    segregateList(excl, incl, new FileProcessor(sc.patterns()).apply(basedir));
+                }
             }
 
             // add the matchers
