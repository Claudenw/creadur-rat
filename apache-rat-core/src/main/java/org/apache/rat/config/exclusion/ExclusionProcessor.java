--- conflicted
+++ resolved
@@ -209,10 +209,6 @@
     private List<MatcherSet> extractFileProcessors(final DocumentName basedir) {
         final List<MatcherSet> fileProcessorList = new ArrayList<>();
         for (StandardCollection sc : fileProcessors) {
-<<<<<<< HEAD
-
-=======
->>>>>>> 08d67164
             ExtendedIterator<List<MatcherSet>> iter =  sc.fileProcessorBuilder().map(builder -> builder.build(basedir));
             if (iter.hasNext()) {
                 iter.forEachRemaining(fileProcessorList::addAll);
