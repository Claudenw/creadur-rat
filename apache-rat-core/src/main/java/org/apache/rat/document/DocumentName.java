/*
 * Licensed to the Apache Software Foundation (ASF) under one
 * or more contributor license agreements.  See the NOTICE file
 * distributed with this work for additional information
 * regarding copyright ownership.  The ASF licenses this file
 * to you under the Apache License, Version 2.0 (the
 * "License"); you may not use this file except in compliance
 * with the License.  You may obtain a copy of the License at
 *
 *   http://www.apache.org/licenses/LICENSE-2.0
 *
 * Unless required by applicable law or agreed to in writing,
 * software distributed under the License is distributed on an
 * "AS IS" BASIS, WITHOUT WARRANTIES OR CONDITIONS OF ANY
 * KIND, either express or implied.  See the License for the
 * specific language governing permissions and limitations
 * under the License.
 */
package org.apache.rat.document;

import java.io.File;
import java.io.IOException;
import java.nio.file.FileSystem;
import java.nio.file.FileSystems;
import java.nio.file.Files;
import java.nio.file.Path;
import java.nio.file.Paths;
import java.util.ArrayList;
import java.util.Arrays;
import java.util.List;
import java.util.Objects;
import java.util.Optional;
import java.util.stream.Collectors;

import org.apache.commons.lang3.StringUtils;
import org.apache.commons.lang3.builder.CompareToBuilder;
import org.apache.commons.lang3.builder.EqualsBuilder;
import org.apache.commons.lang3.builder.HashCodeBuilder;
import org.apache.commons.lang3.tuple.ImmutablePair;
import org.apache.commons.lang3.tuple.Pair;

/**
 * The name for a document.  The {@code DocumentName} is an immutable structure that handles all the intricacies of file
 * naming on various operating systems. DocumentNames have several components:
 * <ul>
 *     <li>{@code root} - where in the file system the name starts (e.g C: on windows). May be empty but not null.</li>
 *     <li>{@code dirSeparator} - the separator between name segments (e.g. "\\" on windows, "/" on linux). May not be
 *     empty or null.</li>
 *     <li>{@code name} - the name of the file relative to the {@code root}. May not be null. Does NOT begin with a {@code dirSeparator}</li>
 *     <li>{@code baseName} - the name of a directory or file from which this file is reported. A DocumentName with a
 *     {@code name} of "foo/bar/baz.txt" and a {@code baseName} of "foo" will be reported as "bar/baz.txt". May not be null.</li>
 *     <li>{@code isCaseSensitive} - identifies if the underlying file system is case-sensitive.</li>
 * </ul>
 * <p>
 *     {@code DocumentName}s are generally used to represent files on the files system. However, they are also used to represent files
 *     within an archive. When representing a file in an archive the baseName is the name of the enclosing archive document.
 * </p>
 */
public class DocumentName implements Comparable<DocumentName> {
    /** The full name for the document. */
    private final String name;
    /** The name of the base directory for the document. */
    private final DocumentName baseName;
    /** The file system info for this document. */
    private final FSInfo fsInfo;
    /** The root for the DocumentName. May be empty but not null. */
    private final String root;

    /**
<<<<<<< HEAD
     * Creates a Builder with the default File system info.
     * @return the Builder.
=======
     * Creates a Builder with the default file system info.
     * @return the builder.
>>>>>>> 16a77562
     * @see FSInfo
     */
    public static Builder builder() {
        return new Builder(FSInfo.getDefault());
    }

    /**
     * Creates a builder with the specified FSInfo instance.
     * @param fsInfo the FSInfo to use for the builder.
     * @return a new builder.
     */
    public static Builder builder(final FSInfo fsInfo) {
        return new Builder(fsInfo);
    }

    /**
     * Creates a builder for the specified file system.
     * @param fileSystem the file system to create the builder on.
     * @return a new builder.
     */
    public static Builder builder(final FileSystem fileSystem) {
        return new Builder(fileSystem);
    }

    /**
     * Creates a builder from a File.  The {@link #baseName} is set to the file name if it is a directory otherwise
     * it is set to the directory containing the file.
     * @param file The file to set defaults from.
     * @return the builder.
     */
    public static Builder builder(final File file) {
        return new Builder(file);
    }

    /**
     * Creates a builder from a document name. The builder will be configured to create a clone of the DocumentName.
     * @param documentName the document name to set the defaults from.
     * @return the builder.
     */
    public static Builder builder(final DocumentName documentName) {
        return new Builder(documentName);
    }

    /**
     * Builds the DocumentName from the builder.
     * @param builder the builder to provide the values.
     */
    DocumentName(final Builder builder) {
        this.name = builder.name;
        this.fsInfo = builder.fsInfo;
        this.root = builder.root;
        this.baseName = builder.sameNameFlag ? this : builder.baseName;
    }

    /**
     * Creates a file from the document name.
     * @return a new File object.
     */
    public File asFile() {
        return new File(getName());
    }

    /**
     * Creates a path from the document name.
     * @return a new Path object.
     */
    public Path asPath() {
        return Paths.get(name);
    }

    /**
     * Creates a new DocumentName by adding the child to the current name.
     * Resulting documentName will have the same base name.
     * @param child the child to add (must use directory separator from this document name).
     * @return the new document name with the same {@link #baseName}, directory sensitivity and case sensitivity as
     * this one.
     */
    public DocumentName resolve(final String child) {
        if (StringUtils.isBlank(child)) {
            return this;
        }
        String separator = getDirectorySeparator();
        String pattern = separator.equals("/") ? child.replace('\\', '/') :
                child.replace('/', '\\');

        if (!pattern.startsWith(separator)) {
             pattern = name + separator + pattern;
        }

        return new Builder(this).setName(fsInfo.normalize(pattern)).build();
    }

    /**
     * Gets the fully qualified name of the document.
     * @return the fully qualified name of the document.
     */
    public String getName() {
        return root + fsInfo.dirSeparator() + name;
    }

    /**
     * Gets the fully qualified basename of the document.
     * @return the fully qualified basename of the document.
     */
    public String getBaseName() {
        return baseName.getName();
    }

    /**
     * Gets the root for this document.
     * @return the root for this document.
     */
    public String getRoot() {
        return root;
    }

    /**
     * Gets the DocumentName for the basename of this DocumentName.
     * @return the DocumentName for the basename of this document name.
     */
    public DocumentName getBaseDocumentName() {
        return baseName;
    }

    /**
     * Returns the directory separator.
     * @return the directory separator.
     */
    public String getDirectorySeparator() {
        return fsInfo.dirSeparator();
    }

    /**
     * Determines if the candidate starts with the root or separator strings.
     * @param candidate the candidate to check. If blank method will return {@code false}.
     * @param root the root to check. If blank the root check is skipped.
     * @param separator the separator to check. If blank the check is skipped.
     * @return true if either the root or separator check returned {@code true}.
     */
    boolean startsWithRootOrSeparator(final String candidate, final String root, final String separator) {
        if (StringUtils.isBlank(candidate)) {
            return false;
        }
        boolean result = !StringUtils.isBlank(root) && candidate.startsWith(root);
        if (!result) {
            result = !StringUtils.isBlank(separator) && candidate.startsWith(separator);
        }
        return result;
    }

    /**
     * Gets the portion of the name that is not part of the base name.
     * The resulting name will always start with the directory separator.
     * @return the portion of the name that is not part of the base name.
     */
    public String localized() {
        String result = getName();
        String baseNameStr = baseName.getName();
        if (result.startsWith(baseNameStr)) {
            result = result.substring(baseNameStr.length());
        }
        if (!startsWithRootOrSeparator(result, getRoot(), fsInfo.dirSeparator())) {
            result = fsInfo.dirSeparator() + result;
        }
        return result;
    }

    /**
     * Gets the portion of the name that is not part of the base name.
     * The resulting name will always start with the directory separator.
     * @param dirSeparator The character(s) to use to separate directories in the result.
     * @return the portion of the name that is not part of the base name.
     */
    public String localized(final String dirSeparator) {
        String[] tokens = fsInfo.tokenize(localized());
        if (tokens.length == 0) {
            return dirSeparator;
        }
        if (tokens.length == 1) {
            return dirSeparator + tokens[0];
        }

        String modifiedRoot =  dirSeparator.equals("/") ? root.replace('\\', '/') :
                root.replace('/', '\\');
        String result = String.join(dirSeparator, tokens);
        return startsWithRootOrSeparator(result, modifiedRoot, dirSeparator) ? result : dirSeparator + result;
    }

    /**
     * Gets the last segment of the name. This is the part after the last directory separator.
     * @return the last segment of the name.
     */
    public String getShortName() {
        int pos = name.lastIndexOf(fsInfo.dirSeparator());
        return pos == -1 ? name : name.substring(pos + 1);
    }

    /**
     * Gets the case sensitivity flag.
     * @return {@code true} if the name is case-sensitive.
     */
    public boolean isCaseSensitive() {
        return fsInfo.isCaseSensitive();
    }

    /**
     * Returns the localized file name.
     * @return the localized file name.
     */
    @Override
    public String toString() {
        return localized();
    }

    @Override
    public int compareTo(final DocumentName other) {
        return CompareToBuilder.reflectionCompare(this, other);
    }

    @Override
    public boolean equals(final Object other) {
        return EqualsBuilder.reflectionEquals(this, other);
    }

    @Override
    public int hashCode() {
        return HashCodeBuilder.reflectionHashCode(this);
    }

    /**
     * The file system information needed to process document names.
     */
    public static class FSInfo implements Comparable<FSInfo> {
        /** The common name for the file system this Info represents. */
        private final String name;
        /** The separator between directory names. */
        private final String separator;
        /** The case-sensitivity flag. */
        private final boolean isCaseSensitive;
        /** The list of roots for the file system. */
        private final List<String> roots;

        public static FSInfo getDefault() {
            FSInfo result = (FSInfo) System.getProperties().get("FSInfo");
            return result == null ?
                    new FSInfo("default", FileSystems.getDefault())
                    : result;
        }
        /**
         * Constructor. Extracts the necessary data from the file system.
         * @param fileSystem the file system to extract data from.
         */
        public FSInfo(final FileSystem fileSystem) {
            this("anon", fileSystem);
        }

        /**
         * Constructor. Extracts the necessary data from the file system.
         * @param fileSystem the file system to extract data from.
         */
        public FSInfo(final String name, final FileSystem fileSystem) {
            this.name = name;
            this.separator = fileSystem.getSeparator();
            this.isCaseSensitive = isCaseSensitive(fileSystem);
            roots = new ArrayList<>();
            fileSystem.getRootDirectories().forEach(r -> roots.add(r.toString()));
        }

        /**
         * Determines if the file system is case-sensitive.
<<<<<<< HEAD
         * @param fileSystem the file system to check
=======
         * @param fileSystem the file system to check.
>>>>>>> 16a77562
         * @return {@code true} if the file system is case-sensitive.
         */
        private static boolean isCaseSensitive(final FileSystem fileSystem) {
            boolean isCaseSensitive = false;
            Path nameSet = null;
            Path filea = null;
            Path fileA = null;
            try {
                try {
                    Path root = fileSystem.getPath("");
                    nameSet = Files.createTempDirectory(root, "NameSet");
                    filea = nameSet.resolve("a");
                    fileA = nameSet.resolve("A");
                    Files.createFile(filea);
                    Files.createFile(fileA);
                    isCaseSensitive = true;
                } catch (IOException e) {
                    // do nothing
                } finally {
                    if (filea != null) {
                        Files.deleteIfExists(filea);
                    }
                    if (fileA != null) {
                        Files.deleteIfExists(fileA);
                    }
                    if (nameSet != null) {
                        Files.deleteIfExists(nameSet);
                    }
                }
            } catch (IOException e) {
                // do nothing.
            }
            return isCaseSensitive;
        }

        /**
         * Gets the common name for the underlying file system.
         * @return the common file system name.
         */
        @Override
        public String toString() {
            return name;
        }

        /**
         * Constructor for virtual/abstract file systems for example the entry names within an archive.
         * @param separator the separator string to use.
         * @param isCaseSensitive the case-sensitivity flag.
         * @param roots the roots for the file system.
         */
        FSInfo(final String name, final String separator, final boolean isCaseSensitive, final List<String> roots) {
            this.name = name;
            this.separator = separator;
            this.isCaseSensitive = isCaseSensitive;
            this.roots = new ArrayList<>(roots);
        }

        /**
         * Gets the directory separator.
         * @return The directory separator.
         */
        public String dirSeparator() {
            return separator;
        }

        /**
         * Gets the case-sensitivity flag.
         * @return the case-sensitivity flag.
         */
        public boolean isCaseSensitive() {
            return isCaseSensitive;
        }

        /**
         * Retrieves the root extracted from the name.
         * @param name the name to extract the root from
         * @return an optional containing the root or empty.
         */
        public Optional<String> rootFor(final String name) {
            for (String sysRoot : roots) {
                if (name.startsWith(sysRoot)) {
                    return Optional.of(sysRoot);
                }
            }
            return Optional.empty();
        }

        /**
         * Tokenizes the string based on the directory separator of this DocumentName.
         * @param source the source to tokenize.
         * @return the array of tokenized strings.
         */
        public String[] tokenize(final String source) {
            return source.split("\\Q" + dirSeparator() + "\\E");
        }

        /**
         * Removes {@code .} and {@code ..} from filenames.
         * @param pattern the file name pattern
         * @return the normalized file name.
         */
        public String normalize(final String pattern) {
            if (StringUtils.isBlank(pattern)) {
                return "";
            }
            List<String> parts = new ArrayList<>(Arrays.asList(tokenize(pattern)));
            for (int i = 0; i < parts.size(); i++) {
                String part = parts.get(i);
                if (part.equals("..")) {
                    if (i == 0) {
                        throw new IllegalStateException("Unable to create path before root");
                    }
                    parts.set(i - 1, null);
                    parts.set(i, null);
                } else if (part.equals(".")) {
                    parts.set(i, null);
                }
            }
            return parts.stream().filter(Objects::nonNull).collect(Collectors.joining(dirSeparator()));
        }

        @Override
        public int compareTo(final FSInfo other) {
            return CompareToBuilder.reflectionCompare(this, other);
        }

        @Override
        public boolean equals(final Object other) {
            return EqualsBuilder.reflectionEquals(this, other);
        }

        @Override
        public int hashCode() {
            return HashCodeBuilder.reflectionHashCode(this);
        }
    }

    /**
     * The Builder for a DocumentName.
     */
    public static final class Builder {
        /** The name for the document. */
        private String name;
        /** The base name for the document. */
        private DocumentName baseName;
        /** The file system info. */
        private final FSInfo fsInfo;
        /** The file system root. */
        private String root;
        /** A flag for baseName same as this. */
        private boolean sameNameFlag;

        /**
         * Create with default settings.
         */
        private Builder(final FSInfo fsInfo) {
            this.fsInfo = fsInfo;
            root = "";
        }

        /**
         * Create with default settings.
         */
        private Builder(final FileSystem fileSystem) {
            this(new FSInfo(fileSystem));
        }

        /**
         * Create based on the file provided.
         * @param file the file to base the builder on.
         */
        private Builder(final File file) {
            this(FSInfo.getDefault());
            setName(file);
        }

        /**
         * Used in testing.
         * @param fsInfo the FSInfo for the file.
         * @param file the file to process.
         */
        Builder(final FSInfo fsInfo, final File file) {
            this(fsInfo);
            setName(file);
        }

        /**
         * Create a Builder that clones the specified DocumentName.
         * @param documentName the DocumentName to clone.
         */
        Builder(final DocumentName documentName) {
            this.root = documentName.root;
            this.name = documentName.name;
            this.baseName = documentName.baseName;
            this.fsInfo = documentName.fsInfo;
        }

        /**
         * Get the directory separator for this builder.
         * @return the directory separator fo this builder.
         */
        public String directorySeparator() {
            return fsInfo.dirSeparator();
        }

        /**
         * Verify that the builder will build a proper DocumentName.
         */
        private void verify() {
            Objects.requireNonNull(name, "Name must not be null");
            if (name.startsWith(fsInfo.dirSeparator())) {
                name = name.substring(fsInfo.dirSeparator().length());
            }
            if (!sameNameFlag) {
                Objects.requireNonNull(baseName, "Basename must not be null");
            }
        }

        /**
         * Sets the root for the DocumentName.
         * @param root the root for the DocumentName.
         * @return this.
         */
        public Builder setRoot(final String root) {
            this.root = StringUtils.defaultIfBlank(root, "");
            return this;
        }

        /**
         * Sets the name for this DocumentName relative to the baseName.
         * If the {@code name} is {@code null} an empty string is used.
         * <p>
         *     To correctly parse the string it must use the directory separator specified by
         *     this Document.
         * </p>
         * @param name the name for this Document name. Will be made relative to the baseName.
         * @return this
         */
        public Builder setName(final String name) {
            Pair<String, String> pair = splitRoot(StringUtils.defaultIfBlank(name, ""));
            if (this.root.isEmpty()) {
                this.root = pair.getLeft();
            }
            this.name = fsInfo.normalize(pair.getRight());
            if (this.baseName != null && !baseName.name.isEmpty()) {
                if (!this.name.startsWith(baseName.name)) {
                    this.name = this.name.isEmpty() ? baseName.name :
                            baseName.name + fsInfo.dirSeparator() + this.name;
                }
            }
            return this;
        }

        /**
         * Extracts the root/name pair from a name string.
         * <p>
         *     Package private for testing.
         * </p>
         * @param name the name to extract the root/name pair from.
         * @return the root/name pair.
         */
        Pair<String, String> splitRoot(final String name) {
            String workingName = name;
            Optional<String> maybeRoot = fsInfo.rootFor(name);
            String root = maybeRoot.orElse("");
            if (!root.isEmpty()) {
                if (workingName.startsWith(root)) {
                    workingName = workingName.substring(root.length());
                    if (!workingName.startsWith(fsInfo.dirSeparator())) {
                        if (root.endsWith(fsInfo.dirSeparator())) {
                            root = root.substring(0, root.length() - fsInfo.dirSeparator().length());
                        }
                    }
                }
            }
            return ImmutablePair.of(root, workingName);
        }

        /**
         * Sets the builder root if it is empty.
         * @param root the root to set the builder root to if it is empty.
         */
        private void setEmptyRoot(final String root) {
            if (this.root.isEmpty()) {
                this.root = root;
            }
        }

        /**
         * Sets the properties from the file. Will reset the baseName appropriately.
         * @param file the file to set the properties from.
         * @return this.
         */
        public Builder setName(final File file) {
            Pair<String, String> pair = splitRoot(file.getAbsolutePath());
            setEmptyRoot(pair.getLeft());
            this.name = fsInfo.normalize(pair.getRight());
            if (file.isDirectory()) {
                sameNameFlag = true;
            } else {
                File p = file.getParentFile();
                if (p != null) {
                    setBaseName(p);
                } else {
                    Builder baseBuilder = new Builder(this.fsInfo).setName(this.directorySeparator());
                    baseBuilder.sameNameFlag = true;
                    setBaseName(baseBuilder.build());
                }
            }
            return this;
        }

        /**
         * Sets the baseName.
         * Will set the root if it is not set.
         * <p>
         *     To correctly parse the string it must use the directory separator specified by this builder.
         * </p>
         * @param baseName the basename to use.
         * @return this.
         */
        public Builder setBaseName(final String baseName) {
            DocumentName.Builder builder = DocumentName.builder(fsInfo).setName(baseName);
            builder.sameNameFlag = true;
            setBaseName(builder);
            return this;
        }

        /**
         * Sets the basename from the {@link #name} of the specified DocumentName.
         * Will set the root the baseName has the root set.
         * @param baseName the DocumentName to set the basename from.
         * @return this.
         */
        public Builder setBaseName(final DocumentName baseName) {
            this.baseName = baseName;
            if (!baseName.getRoot().isEmpty()) {
                this.root = baseName.getRoot();
            }
            return this;
        }

        /**
         * Executes the builder, sets the base name and clears the sameName flag.
         * @param builder the builder for the base name.
         */
        private void setBaseName(final DocumentName.Builder builder) {
            this.baseName = builder.build();
            this.sameNameFlag = false;
        }

        /**
         * Sets the basename from a File. Sets {@link #root} and the {@link #baseName}
         * Will set the root.
         * @param file the file to set the base name from.
         * @return this.
         */
        public Builder setBaseName(final File file) {
            DocumentName.Builder builder = DocumentName.builder(fsInfo).setName(file);
            builder.sameNameFlag = true;
            setBaseName(builder);
            return this;
        }

        /**
         * Build a DocumentName from this builder.
         * @return A new DocumentName.
         */
        public DocumentName build() {
            verify();
            return new DocumentName(this);
        }
    }
}<|MERGE_RESOLUTION|>--- conflicted
+++ resolved
@@ -67,13 +67,8 @@
     private final String root;
 
     /**
-<<<<<<< HEAD
-     * Creates a Builder with the default File system info.
-     * @return the Builder.
-=======
      * Creates a Builder with the default file system info.
      * @return the builder.
->>>>>>> 16a77562
      * @see FSInfo
      */
     public static Builder builder() {
@@ -344,11 +339,7 @@
 
         /**
          * Determines if the file system is case-sensitive.
-<<<<<<< HEAD
-         * @param fileSystem the file system to check
-=======
          * @param fileSystem the file system to check.
->>>>>>> 16a77562
          * @return {@code true} if the file system is case-sensitive.
          */
         private static boolean isCaseSensitive(final FileSystem fileSystem) {
