/*
 * Licensed to the Apache Software Foundation (ASF) under one   *
 * or more contributor license agreements.  See the NOTICE file *
 * distributed with this work for additional information        *
 * regarding copyright ownership.  The ASF licenses this file   *
 * to you under the Apache License, Version 2.0 (the            *
 * "License"); you may not use this file except in compliance   *
 * with the License.  You may obtain a copy of the License at   *
 *                                                              *
 *   http://www.apache.org/licenses/LICENSE-2.0                 *
 *                                                              *
 * Unless required by applicable law or agreed to in writing,   *
 * software distributed under the License is distributed on an  *
 * "AS IS" BASIS, WITHOUT WARRANTIES OR CONDITIONS OF ANY       *
 * KIND, either express or implied.  See the License for the    *
 * specific language governing permissions and limitations      *
 * under the License.                                           *
 */
package org.apache.rat.commandline;

import java.io.File;

import org.apache.commons.cli.CommandLine;
import org.apache.commons.cli.Option;
import org.apache.commons.cli.ParseException;
import org.apache.rat.ReportConfiguration;
import org.apache.rat.document.DocumentName;
import org.apache.rat.utils.DefaultLog;

import static java.lang.String.format;

/**
 * Provides the context necessary to process various arguments.
 * @since 0.17
 */
public class ArgumentContext {
    /** The report configuration that is being built */
    private final ReportConfiguration configuration;
    /** The command line that is building the configuration */
    private final CommandLine commandLine;
    /** The directory from which relative file names will be resolved */
    private final DocumentName workingDirectory;

    /**
     * Creates a context with the specified configuration.
     * @param workingDirectory the directory from which relative file names will be resolved.
     * @param configuration The configuration that is being built.
     * @param commandLine The command line that is building the configuration.
     */
    public ArgumentContext(final File workingDirectory, final ReportConfiguration configuration, final CommandLine commandLine) {
        this.workingDirectory = DocumentName.builder(workingDirectory).build();
        this.commandLine = commandLine;
        this.configuration = configuration;
    }

    /**
     * Creates a context with an empty configuration.
     * @param workingDirectory The directory from which to resolve relative file names.
     * @param commandLine The command line.
     */
    public ArgumentContext(final File workingDirectory, final CommandLine commandLine) {
        this(workingDirectory, new ReportConfiguration(), commandLine);
    }

    /**
     * Process the arguments specified in this context.
     */
    public void processArgs() {
        Arg.processArgs(this);
    }

    /**
     * Gets the configuration.
     * @return The configuration that is being built.
     */
    public ReportConfiguration getConfiguration() {
        return configuration;
    }

    /**
     * Gets the command line.
     * @return The command line that is driving the configuration.
     */
    public CommandLine getCommandLine() {
        return commandLine;
    }

    /**
     * Gets the directory name from which relative file names will be resolved.
<<<<<<< HEAD
     * @return The directory name from which releative file names will be resolved.
=======
     * @return The directory name from which relative file names will be resolved.
>>>>>>> 3529867e
     */
    public DocumentName getWorkingDirectory() {
        return workingDirectory;
    }

    /**
     * Logs a ParseException as a warning.
     * @param exception the parse exception to log
     * @param opt the option being processed
     * @param defaultValue The default value the option is being set to.
     */
    public void logParseException(final ParseException exception, final Option opt, final Object defaultValue) {
        DefaultLog.getInstance().warn(format("Invalid %s specified: %s ", opt, commandLine.getOptionValue(opt)));
        DefaultLog.getInstance().warn(format("%s set to: %s", opt, defaultValue));
        DefaultLog.getInstance().debug(exception);
    }
}<|MERGE_RESOLUTION|>--- conflicted
+++ resolved
@@ -87,11 +87,7 @@
 
     /**
      * Gets the directory name from which relative file names will be resolved.
-<<<<<<< HEAD
-     * @return The directory name from which releative file names will be resolved.
-=======
      * @return The directory name from which relative file names will be resolved.
->>>>>>> 3529867e
      */
     public DocumentName getWorkingDirectory() {
         return workingDirectory;
