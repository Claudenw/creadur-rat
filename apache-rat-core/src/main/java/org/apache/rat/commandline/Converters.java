/*
 * Licensed to the Apache Software Foundation (ASF) under one   *
 * or more contributor license agreements.  See the NOTICE file *
 * distributed with this work for additional information        *
 * regarding copyright ownership.  The ASF licenses this file   *
 * to you under the Apache License, Version 2.0 (the            *
 * "License"); you may not use this file except in compliance   *
 * with the License.  You may obtain a copy of the License at   *
 *                                                              *
 *   http://www.apache.org/licenses/LICENSE-2.0                 *
 *                                                              *
 * Unless required by applicable law or agreed to in writing,   *
 * software distributed under the License is distributed on an  *
 * "AS IS" BASIS, WITHOUT WARRANTIES OR CONDITIONS OF ANY       *
 * KIND, either express or implied.  See the License for the    *
 * specific language governing permissions and limitations      *
 * under the License.                                           *
 */
package org.apache.rat.commandline;

import java.io.File;
import java.io.IOException;

import org.apache.commons.cli.Converter;
import org.apache.commons.lang3.tuple.Pair;
import org.apache.rat.ConfigurationException;
import org.apache.rat.document.DocumentName;
import org.apache.rat.report.claim.ClaimStatistic;

import static java.lang.String.format;

/**
 * Customized converters for Arg processing.
 */
public final class Converters {

    private Converters() {
        // do not instantiate
    }

    /**
     * Creates a File with fully qualified name.
     */
    public static final FileConverter FILE_CONVERTER = new FileConverter();

    /**
     * Converts the Converter pattern into a Converter, count pair.
     */
    public static final Converter<Pair<ClaimStatistic.Counter, Integer>, ConfigurationException> COUNTER_CONVERTER = arg -> {
        String[] parts = arg.split(":");
        try {
            ClaimStatistic.Counter counter = ClaimStatistic.Counter.valueOf(parts[0].toUpperCase());
            Integer limit = Integer.parseInt(parts[1]);
            return Pair.of(counter, limit);
        } catch (NumberFormatException e) {
            throw new ConfigurationException(format("'%s' is not a valid integer", parts[1]), e);
        } catch (IllegalArgumentException e) {
            throw new ConfigurationException(format("'%s' is not a valid Counter", parts[0]), e);
        }
    };

    /**
     * A converter that can handle relative or absolute files.
     */
    public static final class FileConverter implements Converter<File, NullPointerException> {
<<<<<<< HEAD
        /** The working directory to resolve relative files agains */
=======
        /** The working directory to resolve relative files against. */
>>>>>>> 34dcb05d
        private DocumentName workingDirectory;

        /**
         * The constructor.
         */
        private FileConverter() {
            // private construction only.
        }

        /**
         * Sets the working directory for the conversion.
<<<<<<< HEAD
         * @param workingDirectory
=======
         * @param workingDirectory current working directory
>>>>>>> 34dcb05d
         */
        public void setWorkingDirectory(final DocumentName workingDirectory) {
            this.workingDirectory = workingDirectory;
        }

        /**
         * Applies the conversion function to the specified file name.
         * @param fileName the file name to create a file from.
         * @return a File.
         * @throws NullPointerException if {@code fileName} is null.
         */
        public File apply(final String fileName) throws NullPointerException {
            File file = new File(fileName);
            // is this a relative file?
            if (!fileName.startsWith(File.separator)) {
                // check for a root provided (e.g. C:\\)"
                if (!DocumentName.FSInfo.getDefault().rootFor(fileName).isPresent()) {
                    // no root, resolve against workingDirectory
                    file = new File(workingDirectory.resolve(fileName).getName()).getAbsoluteFile();
                }
            }
            try {
                return file.getCanonicalFile();
            } catch (IOException e) {
                return file.getAbsoluteFile();
            }
        }
    }
}<|MERGE_RESOLUTION|>--- conflicted
+++ resolved
@@ -63,11 +63,7 @@
      * A converter that can handle relative or absolute files.
      */
     public static final class FileConverter implements Converter<File, NullPointerException> {
-<<<<<<< HEAD
-        /** The working directory to resolve relative files agains */
-=======
         /** The working directory to resolve relative files against. */
->>>>>>> 34dcb05d
         private DocumentName workingDirectory;
 
         /**
@@ -79,11 +75,7 @@
 
         /**
          * Sets the working directory for the conversion.
-<<<<<<< HEAD
-         * @param workingDirectory
-=======
          * @param workingDirectory current working directory
->>>>>>> 34dcb05d
          */
         public void setWorkingDirectory(final DocumentName workingDirectory) {
             this.workingDirectory = workingDirectory;
