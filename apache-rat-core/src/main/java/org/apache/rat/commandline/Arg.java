--- conflicted
+++ resolved
@@ -52,8 +52,8 @@
 
 /**
  * An enumeration of options.
- * Each Arg contains an OptionGroup that contains the individual options that all resolve to the same option.
- * This allows  us to deprecate options as we move forward in development.
+ * Each Arg contains an OptionGroup that contains the individual options that all resolve to the same option.  This allows
+ * us to deprecate options as we move forward in development.
  */
 public enum Arg {
 
@@ -74,7 +74,7 @@
                     .build())),
 
     /**
-     * Causes file updates to overwrite existing files
+     * Causes file updates to overwrite existing files.
      */
     EDIT_OVERWRITE(new OptionGroup()
             .addOption(Option.builder("f").longOpt("force")
@@ -176,7 +176,7 @@
             .build())),
 
     /**
-     * Option to read a file licenses to be removed from the approved list
+     * Option to read a file licenses to be removed from the approved list.
      */
     LICENSES_DENIED_FILE(new OptionGroup().addOption(Option.builder().longOpt("licenses-denied-file")
             .hasArg().argName("File").type(File.class)
@@ -186,7 +186,7 @@
             .build())),
 
     /**
-     * Option to list license families to remove from the approved list
+     * Option to list license families to remove from the approved list.
      */
     FAMILIES_DENIED(new OptionGroup().addOption(Option.builder().longOpt("license-families-denied")
             .hasArgs().argName("FamilyID")
@@ -194,7 +194,7 @@
             .build())),
 
     /**
-     * Option to read a list of license families to remove from the approved list
+     * Option to read a list of license families to remove from the approved list.
      */
     FAMILIES_DENIED_FILE(new OptionGroup().addOption(Option.builder().longOpt("license-families-denied-file").hasArg().argName("File")
             .desc("Name of file containing the denied license IDs.")
@@ -218,7 +218,7 @@
                     .build())),
 
     /**
-     * Excludes files based on contents of file
+     * Excludes files based on contents of a file.
      */
     EXCLUDE_FILE(new OptionGroup()
             .addOption(Option.builder("E").longOpt("exclude-file")
@@ -230,16 +230,11 @@
                     .build())
             .addOption(Option.builder().longOpt("input-exclude-file")
                     .argName("File").hasArg().type(File.class)
-<<<<<<< HEAD
                     .converter(Converters.FILE_CONVERTER)
-                    .desc("Reads <Expression> entries from a file.  Entries will be excluded from processing.")
-=======
-                    .converter(Converters.fileConverter)
                     .desc("Reads <Expression> entries from a file. Entries will be excluded from processing.")
->>>>>>> 23f139ab
-                    .build())),
-    /**
-     * Excludes files based on standard groupings
+                    .build())),
+    /**
+     * Excludes files based on standard groupings.
      */
     EXCLUDE_STD(new OptionGroup()
             .addOption(Option.builder().longOpt("input-exclude-std").argName("StandardCollection")
@@ -249,7 +244,7 @@
     ),
 
     /**
-     * Excludes files by expression
+     * Excludes files by expression.
      */
     INCLUDE(new OptionGroup()
             .addOption(Option.builder().longOpt("input-include").hasArgs().argName("Expression")
@@ -263,34 +258,24 @@
     ),
 
     /**
-     * Includes files based on contents of file
+     * Includes files based on contents of a file.
      */
     INCLUDE_FILE(new OptionGroup()
             .addOption(Option.builder().longOpt("input-include-file")
                     .argName("File").hasArg().type(File.class)
-<<<<<<< HEAD
                     .converter(Converters.FILE_CONVERTER)
-                    .desc("Reads <Expression> entries from a file.  Entries will override excluded files.")
+                    .desc("Reads <Expression> entries from a file. Entries will override excluded files.")
                     .build())
             .addOption(Option.builder().longOpt("includes-file")
                     .argName("File").hasArg().type(File.class)
                     .converter(Converters.FILE_CONVERTER)
-                    .desc("Reads <Expression> entries from a file.  Entries will be excluded from processing.")
-=======
-                    .converter(Converters.fileConverter)
-                    .desc("Reads <Expression> entries from a file. Entries will override excluded files.")
-                    .build())
-            .addOption(Option.builder().longOpt("includes-file")
-                    .argName("File").hasArg().type(File.class)
-                    .converter(Converters.fileConverter)
                     .desc("Reads <Expression> entries from a file. Entries will be excluded from processing.")
->>>>>>> 23f139ab
                     .deprecated(DeprecatedAttributes.builder().setForRemoval(true).setSince("0.17")
                             .setDescription(StdMsgs.useMsg("--input-include-file")).get())
                     .build())),
 
     /**
-     * Includes files based on standard groups
+     * Includes files based on standard groups.
      */
     INCLUDE_STD(new OptionGroup()
             .addOption(Option.builder().longOpt("input-include-std").argName("StandardCollection")
@@ -306,7 +291,7 @@
     ),
 
     /**
-     * Excludes files based on SCM exclusion file processing
+     * Excludes files based on SCM exclusion file processing.
      */
     EXCLUDE_PARSE_SCM(new OptionGroup()
             .addOption(Option.builder().longOpt("input-exclude-parsed-scm")
@@ -317,7 +302,7 @@
     ),
 
     /**
-     * Stop processing an input stream and declare an input file
+     * Stop processing an input stream and declare an input file.
      */
     DIR(new OptionGroup().addOption(Option.builder().option("d").longOpt("dir").hasArg()
             .desc("Used to indicate end of list when using options that take multiple arguments.").argName("DirOrArchive")
@@ -326,7 +311,7 @@
 
     /////////////// OUTPUT OPTIONS
     /**
-     * Defines the stylesheet to use
+     * Defines the stylesheet to use.
      */
     OUTPUT_STYLE(new OptionGroup()
             .addOption(Option.builder().longOpt("output-style").hasArg().argName("StyleSheet")
@@ -346,7 +331,7 @@
                     .build())),
 
     /**
-     * Specifies the license definitions that should be included in the output
+     * Specifies the license definitions that should be included in the output.
      */
     OUTPUT_LICENSES(new OptionGroup()
             .addOption(Option.builder().longOpt("output-licenses").hasArg().argName("LicenseFilter")
@@ -360,7 +345,7 @@
                     .build())),
 
     /**
-     * Specifies the license families that should be included in the output
+     * Specifies the license families that should be included in the output.
      */
     OUTPUT_FAMILIES(new OptionGroup()
             .addOption(Option.builder().longOpt("output-families").hasArg().argName("LicenseFilter")
@@ -374,7 +359,7 @@
                     .build())),
 
     /**
-     * Specifies the log level to log messages at
+     * Specifies the log level to log messages at.
      */
     LOG_LEVEL(new OptionGroup().addOption(Option.builder().longOpt("log-level")
             .hasArg().argName("LogLevel")
@@ -383,14 +368,14 @@
             .build())),
 
     /**
-     * Specifies that the run should not perform any updates to files
+     * Specifies that the run should not perform any updates to files.
      */
     DRY_RUN(new OptionGroup().addOption(Option.builder().longOpt("dry-run")
             .desc("If set do not update the files but generate the reports.")
             .build())),
 
     /**
-     * Specifies where the output should be written
+     * Specifies where the output should be written.
      */
     OUTPUT_FILE(new OptionGroup()
             .addOption(Option.builder().option("o").longOpt("out").hasArg().argName("File")
@@ -406,7 +391,7 @@
                     .build())),
 
     /**
-     * Specifies the level of reporting detail for archive files
+     * Specifies the level of reporting detail for archive files.
      */
     OUTPUT_ARCHIVE(new OptionGroup()
             .addOption(Option.builder().longOpt("output-archive").hasArg().argName("ProcessingType")
@@ -415,7 +400,7 @@
                     .build())),
 
     /**
-     * Specifies the level of reporting detail for standard files
+     * Specifies the level of reporting detail for standard files.
      */
     OUTPUT_STANDARD(new OptionGroup()
             .addOption(Option.builder().longOpt("output-standard").hasArg().argName("ProcessingType")
@@ -424,7 +409,7 @@
                     .build())),
 
     /**
-     * Provide license definition listing of registered licenses
+     * Provide license definition listing of registered licenses.
      */
     HELP_LICENSES(new OptionGroup()
             .addOption(Option.builder().longOpt("help-licenses").desc("Print information about registered licenses.").build()));
@@ -664,7 +649,6 @@
                     }
                 }
             }
-
             if (INCLUDE.isSelected()) {
                 String[] includes = ctxt.getCommandLine().getOptionValues(INCLUDE.getSelected());
                 if (includes != null) {
